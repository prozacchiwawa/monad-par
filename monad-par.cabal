Name:                monad-par
Version:             0.2.1
Synopsis:            A library for parallel programming based on a monad

-- Version history:
--  0.1      : First release
--  0.1.0.1  : 
--  0.1.0.2  : 
--  0.1.1.0  : module reorganization, moving ParClass

--  0.2      : Bumped for new class-based API
--  0.2.1    : Bumped for change AList


Description:         This library offers an alternative parallel programming
                     API to that provided by the @parallel@ package.

                     A 'Par' monad allows the simple description of
                     parallel computations, and can be used to add
                     parallelism to pure Haskell code.  The basic API
                     is straightforward: the monad supports forking
                     and simple communication in terms of 'IVar's.

                     The library comes with a work-stealing
                     implementation, but the internals are also
                     exposed so that you can build your own scheduler
                     if necessary.

                     Examples of use can be found in the examples/ directory
                     of the source package.

Homepage:            https://github.com/simonmar/monad-par
License:             BSD3
License-file:        LICENSE
Author:              Simon Marlow
Maintainer:          Simon Marlow <marlowsd@gmail.com>
Copyright:           (c) Simon Marlow 2011
Stability:           Experimental
Category:            Control,Parallelism,Monads
Build-type:          Simple
Cabal-version:       >=1.2

extra-source-files:
     examples/benchlist.txt
     examples/benchmark.sh
     examples/blackscholes_data.hs
     examples/blackscholes.hs
     examples/cholesky.hs
     examples/cholesky_matrix6.dat
     examples/coins.hs
     examples/common.mk
     examples/get_cholesky_data.sh
     examples/Makefile
     examples/mandel.hs
     examples/matmult/ListAux.hs
     examples/matmult/Makefile
     examples/matmult/MatMult.hs
     examples/matmult/matmult.stdout
     examples/minimax/Board.hs
     examples/minimax/Game.hs
     examples/minimax/Main.hs
     examples/minimax/Makefile
     examples/minimax/minimax.stdout
     examples/minimax/Prog.hs
     examples/minimax/Tree.hs
     examples/minimax/Wins.hs
     examples/nbody.hs
     examples/ntimes
     examples/ntimes_minmedmax
     examples/parfib.hs
     examples/partree/Makefile
     examples/partree/partree.hs
     examples/partree/Tree.hs
     examples/plot_scaling.hs
     examples/PortablePixmap.lhs
     examples/primes.hs
     examples/queens.hs
     examples/run_tests.sh
     examples/stream/DEVLOG.txt
     examples/stream/disjoint_working_sets_pipeline.hs
     examples/stream/fft_pipeline.hs
     examples/stream/Makefile
     examples/stream/simple1_measureSrc.hs
     examples/sumeuler/ListAux.hs
     examples/sumeuler/Makefile
     examples/sumeuler/SumEuler.hs
     examples/sumeuler/SumEulerPrimes.hs
     examples/timeout.sh
     tests/AListTest.hs
     tests/Test.hs
     Control/Monad/Par/Stream.hs

Library
  Exposed-modules: Control.Monad.Par
                 , Control.Monad.Par.Class
                 , Control.Monad.Par.Unsafe
                 , Control.Monad.Par.Combinator
                 , Control.Monad.Par.RNG
                 , Control.Monad.Par.Scheds.Trace
                 , Control.Monad.Par.Scheds.TraceInternal
                 , Control.Monad.Par.Scheds.Sparks
                 , Control.Monad.Par.Scheds.SerialElision
                 , Control.Monad.Par.AList 
                 -- AList should probably be internal.  Needs more testing and tuning:



  Build-depends: base >= 4 && < 5
-- The parallel package currently requires deepseq 1.1:
--               , deepseq >= 1.1 && < 1.2
               , deepseq >= 1.2
               , HUnit >= 1.2 
--               , QuickCheck <= 2
               , QuickCheck 
               , rdtsc >= 1.1.3.1
               , split >= 0.1.2.3
               , carray >= 0.1.5
               , array >= 0.3.0.2
               , random >= 1.0.0
               , transformers >= 0.2.2.0
               , vector
               , containers
               , mtl >= 2.0.1.0
               , parallel >= 3.1
<<<<<<< HEAD
               , abstract-deque
               , chaselev-deque
=======
--               , hashtables >= 1.0.0.0
>>>>>>> a2ca6c33
  -- NOTE!  These dependencies DO NOT include all dependencies required
  -- by the examples/benchmarks.  Run "make deps" in the examples
  -- directory.

  ghc-options: -O2
  Other-modules:
                 Control.Monad.Par.Stream
               , Control.Monad.Par.Scheds.Direct
               , Control.Monad.Par.Scheds.ContFree
               , Control.Monad.Par.Logging
               , Control.Monad.Par.IList
-- RRN: Not exposing OpenList yet.  Need to improve performance.
               , Control.Monad.Par.OpenList
 -- Also not ready for primetime quite yet:
               , Control.Monad.Par.Chan
               , Data.BitList
               , Control.Monad.Par.State
               , Control.Monad.Par.Pedigree
--               , Control.Monad.Par.IMap

Test-Suite test-monad-par
    type:       exitcode-stdio-1.0
    main-is:    tests/AListTest.hs
    build-depends: QuickCheck, HUnit
                 , test-framework, test-framework-hunit, test-framework-quickcheck2
<|MERGE_RESOLUTION|>--- conflicted
+++ resolved
@@ -122,12 +122,9 @@
                , containers
                , mtl >= 2.0.1.0
                , parallel >= 3.1
-<<<<<<< HEAD
                , abstract-deque
                , chaselev-deque
-=======
 --               , hashtables >= 1.0.0.0
->>>>>>> a2ca6c33
   -- NOTE!  These dependencies DO NOT include all dependencies required
   -- by the examples/benchmarks.  Run "make deps" in the examples
   -- directory.
