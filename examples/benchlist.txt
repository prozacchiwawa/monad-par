--- conflicted
+++ resolved
@@ -12,15 +12,7 @@
 # 
 # CHANGELOG:
 #   1.1 - bumped for quicksort fix to use AList
-<<<<<<< HEAD
-
-# Problems with this:
-parfib_monad  futures monad  38
-parfib_pseq   none           38
-# parfib_monad  futures nested 30
-=======
 #   1.2 - bumped fo cleaning and pruning of this list for paper
->>>>>>> b85af6f4
 
 blackscholes  futures 10000 15000000
 
@@ -33,16 +25,12 @@
 coins         futures 8 1250
 # queens        futures 14
 
-<<<<<<< HEAD
-# quicksort/parquicksort_monad futures 1500000
-quicksort/parquicksort_pseq  none    1500000
-=======
 # These don't match the naming convention at the moment.
 matmult/MatMult   futures 768 0 64
 sumeuler/sumeuler futures 38 8000 100
 
 sorting/mergesort futures 19 
->>>>>>> b85af6f4
+
 
 # binomial lattice?
 
@@ -72,10 +60,6 @@
 matmult/MatMult   futures 768 0 64
 sumeuler/sumeuler futures 38 8000 100
 
-<<<<<<< HEAD
-# distributed/parfib_dist
-# distributed/mandel_dist dist pipes 1024
-=======
 # We can measure parfib separately... it shouldn't be part of our
 # benchmark suite.
 # -----------------
@@ -103,4 +87,3 @@
 # -----------------
 # stream/disjoint_working_sets_pipeline Trace  monad  4 256 10 10000sx
 # stream/disjoint_working_sets_pipeline none   sparks 4 256 10 10000
->>>>>>> b85af6f4
