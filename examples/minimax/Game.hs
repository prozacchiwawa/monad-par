--- conflicted
+++ resolved
@@ -24,7 +24,6 @@
 alternate _ _ _ _ b | static b == XWin = []
 alternate _ _ _ _ b | static b == OWin = []
 alternate depth player f g board = move : alternate depth opponent g f board'
-<<<<<<< HEAD
   where
     move@(board',eval) = best f possibles scores
     scores = runPar $ parMapM (bestMove depth opponent g f) possibles
@@ -41,13 +40,6 @@
     scores = runPar $ parMap (bestMoveNested depth opponent g f) possibles
     possibles = newPositions player board
     opponent = opposite player
-=======
-	where
-	move@(board',eval) = best f possibles scores
-        scores = runPar $ C.parMapM (bestMove depth opponent g f) possibles
-	possibles = newPositions player board
-        opponent = opposite player
->>>>>>> ec445014
 
 opposite :: Piece -> Piece
 opposite X = O
