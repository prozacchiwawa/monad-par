--- conflicted
+++ resolved
@@ -8,17 +8,13 @@
 import Tree
 
 import Control.Parallel
-import Control.Parallel.Strategies hiding (parMap)
 import Debug.Trace
+import qualified Control.Monad.Par.Combinator as C
 #ifdef PARSCHED
 import PARSCHED
 #else
 import Control.Monad.Par
-<<<<<<< HEAD
-import qualified Control.Monad.Par.Combinator as C
-=======
 #endif
->>>>>>> d7e69cb2
 
 type Player = Evaluation -> Evaluation -> Evaluation
 type Move = (Board,Evaluation)
