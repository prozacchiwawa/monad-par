{-# LANGUAGE CPP #-}
{-# OPTIONS_GHC -O2 #-}
import Data.Int
import System.Environment
<<<<<<< HEAD
-- import Control.Monad.Par
=======
#ifdef PARSCHED 
import PARSCHED
#else
import Control.Monad.Par
#endif
>>>>>>> d7e69cb2
-- Testing:
-- import Control.Monad.ParElision
-- import Control.Monad.Par.Scheds.Sparks
import Control.Monad.Par.Scheds.Trace
--import Control.Monad.Par.Scheds.Direct
import GHC.Conc

type FibType = Int64

parfib1 :: FibType -> Par FibType
parfib1 n | n < 2 = return 1 
parfib1 n = 
  do 
     xf <- spawn_$ parfib1 (n-1)
     y  <-         parfib1 (n-2)  
     x  <- get xf
     return (x+y)

main = do args <- getArgs	  
          let size = 
                   case args of 
		      []  -> 10
		      [n] -> read n

          print$ runPar$ parfib1 size

{- [2011.03] On 4-core nehalem, 3.33ghz:

  Non-monadic version, real/user time:
  fib(40) 4 threads: 1.1s 4.4s
  fib(42) 1 threads: 9.7s  
  fib(42) 4 threads: 2.86s 11.6s  17GB allocated -- 3.39X
  
     SPARKS: 433784785 (290 converted, 280395620 pruned)

  Monad-par version:
  fib(38) non-threaded: 23.3s 23.1s
  fib(38) 1 thread :    24.7s 24.5s
  fib(38) 4 threads:     8.2s 31.3s

  fib(40) 4 threads:    20.6s 78.6s 240GB allocated


For comparison, Cilkarts Cilk++:
  fib(42) 4 threads:  3.029s 23.610s

Intel Cilk Plus:
  fib(42) 4 threads:  4.212s 16.770s

   1 thread: 17.53 -- 4.16X


------------------------------------------------------------
[2011.03.29] {A bit more measurement}


If I run a CnC/C++ parfib where results are (multiply) written into an
item collection (so there are many insertions, but only a small
number of resident items), then I get these numbers:

  fib(34) 1 thread: 22.78
  fib(34) 4 thread: 13.96 -- 1.63X 

ESTIMATED 3573.76 seconds for fib(42).

[2011.10.11] {Westmere 4-core testing}

Testing schedulers directly, without going through the generic (type
class) interface.  Starting with Scheds.Sparks:

  fib(42) 4 threads: 4.56  17.83   -- Sparks
  fib(42) 4 threads: 50.0  191.6   -- Trace 


-}<|MERGE_RESOLUTION|>--- conflicted
+++ resolved
@@ -2,15 +2,12 @@
 {-# OPTIONS_GHC -O2 #-}
 import Data.Int
 import System.Environment
-<<<<<<< HEAD
--- import Control.Monad.Par
-=======
 #ifdef PARSCHED 
 import PARSCHED
 #else
 import Control.Monad.Par
 #endif
->>>>>>> d7e69cb2
+
 -- Testing:
 -- import Control.Monad.ParElision
 -- import Control.Monad.Par.Scheds.Sparks
