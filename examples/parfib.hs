import Data.Int
import System.Environment
import Control.Monad.Par
<<<<<<< HEAD
=======
-- Testing:
-- import Control.Monad.ParElision
>>>>>>> 0d89e955
import GHC.Conc

type FibType = Int64

-- sequential version of the code
fib :: FibType -> FibType
fib 0 = 1
fib 1 = 1
fib x = fib (x-2) + fib (x-1)


-- Basic, non-monadic parallel-fib with threshold:
parfib0 :: FibType -> FibType -> FibType
parfib0 n c | n < c = fib n
parfib0 n c = x `par` y `pseq` (x+y)
  where 
    x = parfib0 (n-1) c
    y = parfib0 (n-2) c


-- Par monad version:
parfib1 :: FibType -> FibType -> Par FibType
parfib1 n c | n < c = return $ fib n
parfib1 n c = do 
    xf <- spawn_$ parfib1 (n-1) c
    y  <-         parfib1 (n-2) c
    x  <- get xf
    return (x+y)

-- Gratuitously nested Par monad version:
parfib2 :: FibType -> FibType -> Par FibType
parfib2 n c | n < c = return $ fib n
parfib2 n c = do 
    xf <- pval $ runPar $ parfib3 (n-1) c
    yf <- pval $ runPar $ parfib3 (n-2) c
    x  <- get xf
    y  <- get yf
    return (x+y)
 where 
  -- Alternate between nesting and regular spawning:
  parfib3 :: FibType -> FibType -> Par FibType
  parfib3 n c | n < c = return $ fib n
  parfib3 n c = do 
    xf <- spawn_$ parfib2 (n-1) c
    y  <-         parfib2 (n-2) c
    x  <- get xf
    return (x+y)



main = do 
    args <- getArgs
    let (version, size, cutoff) = case args of 
            []      -> ("monad", 20, 4)
            [v,n,c] -> (v, read n, read c)

    case version of 
        "nested" -> do 
                print$ runPar$ parfib2 size cutoff
        "monad"  -> do 
                print$ runPar$ parfib1 size cutoff
        "sparks" -> do 
                putStrLn "Sparks-based, Non-monadic version:"
                print$ parfib0 size cutoff
        _        -> error$ "unknown version: "++version


{- 

[2011.03] On 4-core nehalem, 3.33ghz:

  Non-monadic version, real/user time:
  fib(40) 4 threads: 1.1s 4.4s
  fib(42) 1 threads: 9.7s  
  fib(42) 4 threads: 2.86s 11.6s  17GB allocated -- 3.39X
  
     SPARKS: 433784785 (290 converted, 280395620 pruned)

  Monad-par version:
  fib(38) non-threaded: 23.3s 23.1s
  fib(38) 1 thread :    24.7s 24.5s
  fib(38) 4 threads:     8.2s 31.3s

  fib(40) 4 threads:    20.6s 78.6s 240GB allocated


For comparison, Cilkarts Cilk++:
  fib(42) 4 threads:  3.029s 23.610s

Intel Cilk Plus:
  fib(42) 4 threads:  4.212s 16.770s

   1 thread: 17.53 -- 4.16X

[2011.03.29] {A bit more measurement}


If I run a CnC/C++ parfib where results are (multiply) written into an
item collection (so there are many insertions, but only a small
number of resident items), then I get these numbers:

  fib(34) 1 thread: 22.78
  fib(34) 4 thread: 13.96 -- 1.63X 

ESTIMATED 3573.76 seconds for fib(42).

-}<|MERGE_RESOLUTION|>--- conflicted
+++ resolved
@@ -1,11 +1,8 @@
 import Data.Int
 import System.Environment
 import Control.Monad.Par
-<<<<<<< HEAD
-=======
 -- Testing:
 -- import Control.Monad.ParElision
->>>>>>> 0d89e955
 import GHC.Conc
 
 type FibType = Int64
