--- conflicted
+++ resolved
@@ -39,13 +39,11 @@
 
 import qualified Network.Transport     as T
 import qualified Network.Transport.TCP as TCP
-<<<<<<< HEAD
-=======
-#define USE_PIPES
+-- #define USE_PIPES
 #ifdef USE_PIPES
 import qualified Network.Transport.Pipes as PT
 #endif
->>>>>>> 719e5e4c
+
 
 import System.Random (randomIO)
 import System.IO (stderr)
@@ -191,7 +189,6 @@
 --    TCP.mkTransport $ TCP.TCPConfig T.defaultHints (BS.unpack host) control_port
     case mode of 
       Rem.Slave   -> do port <- breakSymmetry
-<<<<<<< HEAD
                         Right trans <- TCP.createTransport host (show port) TCP.defaultTCPParameters
                         return trans
       (Rem.Master _) -> do Right trans <- TCP.createTransport host (show control_port) TCP.defaultTCPParameters
@@ -199,15 +196,6 @@
 
 initPipes :: Rem.InitMode -> IO T.Transport
 initPipes _ = error $ "Meta.Dist: Pipes transport not implemented"
-=======
-                        TCP.mkTransport $ TCP.TCPConfig T.defaultHints host (show port)
-      (Rem.Master _) -> TCP.mkTransport $ TCP.TCPConfig T.defaultHints host (show control_port)
-
-#ifdef USE_PIPES
-initPipes :: Rem.InitMode -> IO T.Transport
-initPipes _ = PT.mkTransport
-#endif
->>>>>>> 719e5e4c
 
 -- TODO: Make this configurable:
 control_port :: Int
