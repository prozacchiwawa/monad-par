--- conflicted
+++ resolved
@@ -19,6 +19,7 @@
 
 import Control.Applicative
 import Control.Concurrent ( forkOn
+                          , MVar
                           , newEmptyMVar
                           , putMVar
                           , readMVar
@@ -258,16 +259,13 @@
     me <- myThreadId
     sched@Sched{ tids } <- makeOrGetSched sa cap
     modifyHotVar_ tids (Set.insert me)
-<<<<<<< HEAD
-    when dbg $ printf "[%d] spawning new worker\n" cap
+    when dbg$ dbgTaggedMsg 2 $ BS.pack $
+      printf "[meta: cap %d] spawning new worker" cap
     -- wait on the barrier to start
     readMVar startBarrier
-    when dbg $ printf "[%d] new working entering loop\n" cap
-    runReaderT (workerLoop errK) sched
-=======
-    when dbg$ dbgTaggedMsg 2 $ BS.pack $ "[meta: cap "++show cap++"] spawning new worker" 
+    when dbg$ dbgTaggedMsg 2 $ BS.pack $ 
+      printf "[meta: cap %d] new working entering loop" cap
     runReaderT (workerLoop 0 errK) sched
->>>>>>> 37da2e84
 
 -- | Like 'spawnWorkerOnCap', but takes a 'QSem' which is signalled
 -- just before the new worker enters the 'workerLoop'.
@@ -279,15 +277,11 @@
     modifyHotVar_ tids (Set.insert me)
     when dbg$ dbgTaggedMsg 2 $ BS.pack $ "[meta: cap "++show cap++"] spawning new worker" 
     signalQSem qsem
-<<<<<<< HEAD
     -- wait on the barrier to start
     readMVar startBarrier
-    when dbg $ printf "[%d] new working entering loop\n" cap
-    runReaderT (workerLoop errK) sched
-=======
+    when dbg$ dbgTaggedMsg 2 $ BS.pack $ 
+      printf "[meta: cap %d] new working entering loop" cap
     runReaderT (workerLoop 0 errK) sched
->>>>>>> 37da2e84
-
 
 errK = error "this closure shouldn't be used"
 
@@ -407,18 +401,14 @@
         -- if it's not, we need to run the init action 
    else runIA ia sa globalScheds
 
--- TODO -- SCAN FOR WHERE THE ACTIVE WORKERS ARE LIVING AND THEN PUSH:
-
   -- push the work, and then wait for the answer
-<<<<<<< HEAD
-  pushWork sched wrappedComp
+  msucc <- pushWorkEnsuringWorker sched wrappedComp
+  when (msucc == Nothing)
+    $ error "[meta] could not find a scheduler with an active worker!"
+  dbgTaggedMsg 2 $ BS.pack
+    "[meta] runMetaParIO: Work pushed onto queue, now waiting on final MVar..."
   -- trigger the barrier so that workers start
   _ <- tryPutMVar startBarrier ()
-=======
-  msucc <- pushWorkEnsuringWorker sched wrappedComp
-  when (msucc == Nothing) $ error "[meta] could not find a scheduler with an active worker!"
-  dbgTaggedMsg 2 $ BS.pack "[meta] runMetaParIO: Work pushed onto queue, now waiting on final MVar..."
->>>>>>> 37da2e84
   ans <- takeMVar ansMVar
 
   -- TODO: Invariant checking -- make sure there is no work left:
