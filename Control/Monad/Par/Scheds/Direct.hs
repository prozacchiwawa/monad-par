{-# LANGUAGE RankNTypes, NamedFieldPuns, BangPatterns,
             ExistentialQuantification, CPP, ScopedTypeVariables,
             TypeSynonymInstances, MultiParamTypeClasses,
             GeneralizedNewtypeDeriving, PackageImports
	     #-}
{-# OPTIONS_GHC -Wall -fno-warn-name-shadowing -fno-warn-unused-do-bind #-}

-- {- LANGUAGE Trustworthy -}
-- TODO: Before declaring this module TRUSTWORTHY/SAFE, we need to
-- make the IVar type abstract.

-- | A scheduler for the Par monad based on directly performing IO
-- actions when Par methods are called (i.e. without using a lazy
-- trace data structure).

module Control.Monad.Par.Scheds.Direct (
   Sched(..), Par,
   IVar(..), IVarContents(..),
--    sched,
    runPar, 
    new, get, put_, fork,
    newFull, newFull_, put,
    spawn, spawn_, spawnP,
    spawn1_
--   runParAsync, runParAsyncHelper,
--   yield,
 ) where

import Control.Applicative
import Control.Concurrent hiding (yield)
import Debug.Trace
import Data.IORef
import Text.Printf
import GHC.Conc
import "mtl" Control.Monad.Cont as C
import qualified "mtl" Control.Monad.Reader as R
-- import qualified Data.Array as A
-- import qualified Data.Vector as A
import qualified Data.Sequence as Seq
import System.Random as Random
import System.IO.Unsafe (unsafePerformIO)
import System.Mem.StableName
import qualified Control.Monad.Par.Class  as PC
import qualified Control.Monad.Par.Unsafe as UN
import Control.DeepSeq

-- import Data.Concurrent.Deque.Class as DQ
-- import Data.Concurrent.Deque.Class (WSDeque)
-- import Data.Concurrent.Deque.Class.Reference as DQ

import Data.Concurrent.Deque.Class as DQ
-- import Data.Concurrent.Deque.Class.Reference.DequeInstance
import Data.Concurrent.Deque.ChaseLev
import Data.Concurrent.Deque.ChaseLev.Instances
import qualified Data.Concurrent.Deque.ReactorDeque as R
import Data.Array.IO

import Prelude hiding (null)
import qualified Prelude

--------------------------------------------------------------------------------
-- Configuration Toggles
--------------------------------------------------------------------------------

-- define DEBUG
#ifdef DEBUG
dbg = True
#else
dbg = False
#endif

#define FORKPARENT
#define WAKEIDLE

--------------------------------------------------------------------------------
-- Core type definitions
--------------------------------------------------------------------------------

-- Our monad stack looks like this:
--      ---------
--        ContT
--       ReaderT
--         IO
--      ---------
-- The ReaderT monad is there for retrieving the scheduler given the
-- fact that the API calls do not get it as an argument.
-- 
-- Note that the result type for continuations is unit.  Forked
-- computations return nothing.
--
newtype Par a = Par { unPar :: C.ContT () ROnly a }
    deriving (Monad, MonadCont, R.MonadReader Sched)
type ROnly = R.ReaderT Sched IO

data Sched = Sched 
    { 
      ---- Per worker ----
      no       :: {-# UNPACK #-} !Int,
--      workpool :: WSDeque (Par ()),
--type instance Deque NT T D S Grow Safe elt = R.Deque IOArray elt
      workpool :: R.Deque IOArray (Par ()),
      rng      :: HotVar StdGen, -- Random number gen for work stealing.
      isMain :: Bool, -- Are we the main/master thread? 

      ---- Global data: ----
      killflag :: HotVar Bool,
      idle     :: HotVar [MVar Bool],
      scheds   :: [Sched]        -- A global list of schedulers.
     }

newtype IVar a = IVar (IORef (IVarContents a))

data IVarContents a = Full a | Empty | Blocked [a -> Par ()]

<<<<<<< HEAD
-- This is not part of the Deque interface:
null x = return False  -- TEMP
=======
unsafeParIO :: IO a -> Par a 
unsafeParIO io = Par (lift$ lift io)
io = unsafeParIO -- shorthand used below
>>>>>>> a2ca6c33

--------------------------------------------------------------------------------
-- Helpers #1:  Atomic Variables
--------------------------------------------------------------------------------
-- TEMP: Experimental

#ifndef HOTVAR
#define HOTVAR 1
#endif
newHotVar      :: a -> IO (HotVar a)
modifyHotVar   :: HotVar a -> (a -> (a,b)) -> IO b
modifyHotVar_  :: HotVar a -> (a -> a) -> IO ()
writeHotVar    :: HotVar a -> a -> IO ()
readHotVar     :: HotVar a -> IO a
-- readHotVarRaw  :: HotVar a -> m a
-- writeHotVarRaw :: HotVar a -> m a

{-# INLINE newHotVar     #-}
{-# INLINE modifyHotVar  #-}
{-# INLINE modifyHotVar_ #-}
{-# INLINE readHotVar    #-}
{-# INLINE writeHotVar   #-}


#if HOTVAR == 1
type HotVar a = IORef a
newHotVar     = newIORef
modifyHotVar  = atomicModifyIORef
modifyHotVar_ v fn = atomicModifyIORef v (\a -> (fn a, ()))
readHotVar    = readIORef
writeHotVar   = writeIORef
instance Show (IORef a) where 
  show ref = "<ioref>"

-- hotVarTransaction = id
hotVarTransaction = error "Transactions not currently possible for IO refs"
readHotVarRaw  = readHotVar
writeHotVarRaw = writeHotVar


#elif HOTVAR == 2 
#warning "Using MVars for hot atomic variables."
-- This uses MVars that are always full with *something*
type HotVar a = MVar a
newHotVar   x = do v <- newMVar; putMVar v x; return v
modifyHotVar  v fn = modifyMVar  v (return . fn)
modifyHotVar_ v fn = modifyMVar_ v (return . fn)
readHotVar    = readMVar
writeHotVar v x = do swapMVar v x; return ()
instance Show (MVar a) where 
  show ref = "<mvar>"

-- hotVarTransaction = id
-- We could in theory do this by taking the mvar to grab the lock.
-- But we'd need some temporary storage....
hotVarTransaction = error "Transactions not currently possible for MVars"
readHotVarRaw  = readHotVar
writeHotVarRaw = writeHotVar


#elif HOTVAR == 3
#warning "Using TVars for hot atomic variables."
-- Simon Marlow said he saw better scaling with TVars (surprise to me):
type HotVar a = TVar a
newHotVar = newTVarIO
modifyHotVar  tv fn = atomically (do x <- readTVar tv 
				     let (x2,b) = fn x
				     writeTVar tv x2
				     return b)
modifyHotVar_ tv fn = atomically (do x <- readTVar tv; writeTVar tv (fn x))
readHotVar x = atomically $ readTVar x
writeHotVar v x = atomically $ writeTVar v x
instance Show (TVar a) where 
  show ref = "<tvar>"

hotVarTransaction = atomically
readHotVarRaw  = readTVar
writeHotVarRaw = writeTVar

#endif


-----------------------------------------------------------------------------
-- Helpers #2:  Pushing and popping work.
-----------------------------------------------------------------------------

{-# INLINE popWork  #-}
popWork :: Sched -> IO (Maybe (Par ()))
popWork Sched{ workpool, no } = do 
  mb <- tryPopL workpool 
  if dbg 
   then case mb of 
         Nothing -> return Nothing
	 Just x  -> do sn <- makeStableName mb
		       printf " [%d]                                   -> POP work unit %d\n" no (hashStableName sn)
		       return mb
   else return mb

{-# INLINE pushWork #-}
pushWork :: Sched -> Par () -> IO ()
pushWork Sched { workpool, idle, no, isMain } task = do
--  modifyHotVar_ workpool (`pushL` task)
  pushL workpool task
  when dbg $ do sn <- makeStableName task
		printf " [%d]                                   -> PUSH work unit %d\n" no (hashStableName sn)
#ifdef WAKEIDLE
  --when isMain$ 
  tryWakeIdle idle
#endif


tryWakeIdle idle = do
-- NOTE: I worry about having the idle var hammmered by all threads on their spawn-path:
  -- If any worker is idle, wake one up and give it work to do.
  idles <- readHotVar idle -- Optimistically do a normal read first.
  when (not (Prelude.null idles)) $ do
    when dbg$ printf "Waking %d idle thread(s).\n" (length idles)
    r <- modifyHotVar idle (\is -> case is of
                             []     -> ([], return ())
                             (i:is) -> (is, putMVar i False))
    r -- wake an idle worker up by putting an MVar.

rand :: HotVar StdGen -> IO Int
rand ref = 
 do g <- readHotVar ref
    let (n,g') = next g
	i = n `mod` numCapabilities
    writeHotVar ref g'
    return i


--------------------------------------------------------------------------------
-- Running computations in the Par monad
--------------------------------------------------------------------------------

-- instance NFData (IVar a) where
--   rnf _ = ()

runPar userComp = unsafePerformIO $ do
  
#if __GLASGOW_HASKELL__ >= 701 /* 20110301 */
    --
    -- We create a thread on each CPU with forkOnIO.  The CPU on which
    -- the current thread is running will host the main thread; the
    -- other CPUs will host worker threads.
    --
    -- Note: GHC 7.1.20110301 is required for this to work, because that
    -- is when threadCapability was added.
    --
   (main_cpu, _) <- threadCapability =<< myThreadId
#else
    --
    -- Lacking threadCapability, we always pick CPU #0 to run the main
    -- thread.  If the current thread is not running on CPU #0, this
    -- will require some data to be shipped over the memory bus, and
    -- hence will be slightly slower than the version above.
    --
   let main_cpu = 0
#endif
   allscheds <- makeScheds main_cpu

   m <- newEmptyMVar
   forM_ (zip [0..] allscheds) $ \(cpu,sched) ->
        forkOnIO cpu $
          if (cpu /= main_cpu)
             then do when dbg$ printf " [%d] Entering scheduling loop.\n" cpu
		     runReaderWith sched $ rescheduleR errK
		     when dbg$ printf " [%d] Exited scheduling loop.  FINISHED.\n" cpu
             else do
		  let userComp'  = do when dbg$ io$ printf " [%d] Starting Par computation on main thread.\n" main_cpu
				      res <- userComp
                                      finalSched <- R.ask 
				      when dbg$ io$ printf " [%d] Out of Par computation on main thread.  Writing MVar...\n" (no finalSched)

				      -- Sanity check our work queues:
				      when dbg $ io$ sanityCheck allscheds
				      io$ putMVar m res
		  
		  R.runReaderT (C.runContT (unPar userComp') trivialCont) sched
                  when dbg$ do putStrLn " *** Out of entire runContT user computation on main thread."
                               sanityCheck allscheds
		  -- Not currently requiring that other scheduler threads have exited before we 
		  -- (the main thread) exit.  But we do signal here that they should terminate:
                  writeIORef (killflag sched) True

   when dbg$ do putStrLn " *** Reading final MVar on main thread."
   takeMVar m -- Final value.


-- Make sure there is no work left in any deque after exiting.
sanityCheck :: [Sched] -> IO ()
sanityCheck allscheds = do
  forM_ allscheds $ \ Sched{no, workpool} -> do
     b <- null workpool
     when (not b) $ do 
         printf "WARNING: After main thread exited non-empty queue remains for worker %d\n" no
  putStrLn "Sanity check complete."


-- Create the default scheduler(s) state:
makeScheds main = do
   workpools <- replicateM numCapabilities $ newQ
   rngs      <- replicateM numCapabilities $ newStdGen >>= newHotVar 
   idle <- newHotVar []   
   killflag <- newHotVar False
   let allscheds = [ Sched { no=x, idle, killflag, isMain= (x==main),
			     workpool=wp, scheds=allscheds, rng=rng
			}
                | (x,wp,rng) <- zip3 [0..] workpools rngs]
   return allscheds



--------------------------------------------------------------------------------
-- IVar operations
--------------------------------------------------------------------------------

{-# INLINE new  #-}
-- | creates a new @IVar@
new :: Par (IVar a)
new  = io$ do r <- newIORef Empty
              return (IVar r)

{-# INLINE get  #-}
-- | read the value in a @IVar@.  The 'get' can only return when the
-- value has been written by a prior or parallel @put@ to the same
-- @IVar@.
get iv@(IVar v) =  do 
  callCC $ \cont -> 
    do
       e  <- io$ readIORef v
       case e of
	  Full a -> return a
	  _ -> do
            sch <- R.ask
#  ifdef DEBUG
            sn <- io$ makeStableName iv
            let resched = trace (" ["++ show (no sch) ++ "]  - Rescheduling on unavailable ivar "++show (hashStableName sn)++"!") 
#else
            let resched = 
#  endif
			  reschedule
            -- Because we continue on the same processor the Sched stays the same:
            -- TODO: Try NOT using monads as first class values here.  Check for performance effect:
	    r <- io$ atomicModifyIORef v $ \e -> case e of
		      Empty      -> (Blocked [cont], resched)
		      Full a     -> (Full a, return a)
		      Blocked cs -> (Blocked (cont:cs), resched)
	    r

-- | NOTE unsafePeek is NOT exposed directly through this module.  (So
-- this module remains SAFE in the Safe Haskell sense.)  It can only
-- be accessed by importing Control.Monad.Par.Unsafe.
{-# INLINE unsafePeek #-}
unsafePeek iv@(IVar v) = do 
  e  <- io$ readIORef v
  case e of 
    Full a -> return (Just a)
    _      -> return Nothing

{-# INLINE put_ #-}
-- | @put_@ is a version of @put@ that is head-strict rather than fully-strict.
put_ iv@(IVar v) !content = do
   sched <- R.ask 
   io$ do 
      cs <- atomicModifyIORef v $ \e -> case e of
               Empty      -> (Full content, [])
               Full _     -> error "multiple put"
               Blocked cs -> (Full content, cs)

#ifdef DEBUG
      sn <- makeStableName iv
      printf " [%d] Put value %s into IVar %d.  Waking up %d continuations.\n" 
	     (no sched) (show content) (hashStableName sn) (length cs)
#endif
      mapM_ (pushWork sched . ($content)) cs
      return ()


-- | NOTE unsafeTryPut is NOT exposed directly through this module.  (So
-- this module remains SAFE in the Safe Haskell sense.)  It can only
-- be accessed by importing Control.Monad.Par.Unsafe.
{-# INLINE unsafeTryPut #-}
unsafeTryPut iv@(IVar v) !content = do
   -- Head strict rather than fully strict.
   sched <- R.ask 
   io$ do 
      (cs,res) <- atomicModifyIORef v $ \e -> case e of
		   Empty      -> (Full content, ([], content))
		   Full x     -> (Full x, ([], x))
		   Blocked cs -> (Full content, (cs, content))
#ifdef DEBUG
      sn <- makeStableName iv
      printf " [%d] unsafeTryPut: value %s in IVar %d.  Waking up %d continuations.\n" 
	     (no sched) (show content) (hashStableName sn) (length cs)
#endif
      mapM_ (pushWork sched . ($content)) cs
      return res


-- TODO: Continuation (parent) stealing version.
{-# INLINE fork #-}
fork :: Par () -> Par ()
#ifdef FORKPARENT
#warning "FORK PARENT POLICY USED"
fork task = do 
   sched <- R.ask   
   callCC$ \parent -> do
      let wrapped = parent ()
      -- Is it possible to slip in a new Sched here?
      -- let wrapped = lift$ R.runReaderT (parent ()) undefined
      io$ pushWork sched wrapped
      -- Then execute the child task and return to the scheduler when it is complete:
      task 
      -- If we get to this point we have finished the child task:
      reschedule -- We reschedule to pop the cont we pushed.
      io$ putStrLn " !!! ERROR: Should not reach this point #1"   

   when dbg$ do 
    sched2 <- R.ask 
    io$ printf "     called parent continuation... was on cpu %d now on cpu %d\n" (no sched) (no sched2)

#else
fork task = do
   sch <- R.ask
   io$ when dbg$ printf " [%d] forking task...\n" (no sch)
   io$ pushWork sch task
#endif
   
-- This routine "longjmp"s to the scheduler, throwing out its own continuation.
reschedule :: Par a 
reschedule = Par $ C.ContT rescheduleR

-- Reschedule ignores its continuation.
-- It runs the scheduler loop indefinitely, until it observers killflag==True
rescheduleR :: ignoredCont -> ROnly ()
rescheduleR k = do
  mysched <- R.ask 
  when dbg$ liftIO$ printf " [%d]  - Reschedule...\n" (no mysched)
  mtask  <- liftIO$ popWork mysched
  case mtask of
    Nothing -> do k <- liftIO$ readIORef (killflag mysched) 
		  unless k $ do		    
		     liftIO$ steal mysched
#ifdef WAKEIDLE
--                     io$ tryWakeIdle (idle mysched)
#endif
		     rescheduleR errK
    Just task -> do
       -- When popping work from our own queue the Sched (Reader value) stays the same:
       when dbg $ do sn <- liftIO$ makeStableName task
		     liftIO$ printf " [%d] popped work %d from own queue\n" (no mysched) (hashStableName sn)
       let C.ContT fn = unPar task 
       -- Run the stolen task with a continuation that returns to the scheduler if the task exits normally:
       fn (\ () -> do 
           sch <- R.ask
           when dbg$ liftIO$ printf "  + task finished successfully on cpu %d, calling reschedule continuation..\n" (no sch)
	   rescheduleR errK)

{-# INLINE runReaderWith #-}
runReaderWith state m = R.runReaderT m state


-- | Attempt to steal work or, failing that, give up and go idle.
steal :: Sched -> IO ()
steal mysched@Sched{ idle, scheds, rng, no=my_no } = do
  when dbg$ printf " [%d]  + stealing\n" my_no
  i <- getnext (-1 :: Int)
  go maxtries i
 where
--    maxtries = numCapabilities -- How many times should we attempt theft before going idle?
    maxtries = 20 * numCapabilities -- How many times should we attempt theft before going idle?

    getnext _ = rand rng

    ----------------------------------------
    -- IDLING behavior:
    go 0 _ = 
            do m <- newEmptyMVar
               r <- modifyHotVar idle $ \is -> (m:is, is)
               if length r == numCapabilities - 1
                  then do
                     when dbg$ printf " [%d]  | initiating shutdown\n" my_no
                     mapM_ (\m -> putMVar m True) r
                  else do
                    done <- takeMVar m
                    if done
                       then do
                         when dbg$ printf " [%d]  | shutting down\n" my_no
                         return ()
                       else do
                         when dbg$ printf " [%d]  | woken up\n" my_no
			 i <- getnext (-1::Int)
                         go maxtries i
    ----------------------------------------
    go tries i
      | i == my_no = do i' <- getnext i
			go (tries-1) i'

      | otherwise     = do
         let schd = scheds!!i
         when dbg$ printf " [%d]  | trying steal from %d\n" my_no (no schd)

--         let dq = workpool schd :: WSDeque (Par ())
         let dq = workpool schd 
         r <- tryPopR dq

         case r of
           Just task  -> do
              when dbg$ do sn <- makeStableName task
			   printf " [%d]  | stole work (unit %d) from cpu %d\n" my_no (hashStableName sn) (no schd)
	      runReaderWith mysched $ 
		C.runContT (unPar task)
		 (\_ -> do
		   when dbg$ do sn <- liftIO$ makeStableName task
		                liftIO$ printf " [%d]  | DONE running stolen work (unit %d) from %d\n" my_no (hashStableName sn) (no schd)
		   return ())

           Nothing -> do i' <- getnext i
			 go (tries-1) i'

errK = error "this closure shouldn't be used"
trivialCont _ = 
#ifdef DEBUG
                trace "trivialCont evaluated!"
#endif
		return ()

----------------------------------------------------------------------------------------------------


--------------------------------------------------------------------------------
-- <boilerplate>

-- TEMP: TODO: Factor out this boilerplate somehow.

{-# INLINE spawn1_ #-}
-- Spawn a one argument function instead of a thunk.  This is good for debugging if the value supports "Show".
spawn1_ f x = 
#ifdef DEBUG
 do sn  <- io$ makeStableName f
    sch <- R.ask; when dbg$ io$ printf " [%d] spawning fn %d with arg %s\n" (no sch) (hashStableName sn) (show x)
#endif
    spawn_ (f x)

-- The following is usually inefficient! 
newFull_ a = do v <- new
		put_ v a
		return v

newFull a = deepseq a (newFull_ a)

{-# INLINE put  #-}
put v a = deepseq a (put_ v a)

spawn p  = do r <- new;  fork (p >>= put r);   return r
spawn_ p = do r <- new;  fork (p >>= put_ r);  return r
spawnP a = spawn (return a)

-- In Debug mode we require that IVar contents be Show-able:
#ifdef DEBUG
put    :: (Show a, NFData a) => IVar a -> a -> Par ()
spawn  :: (Show a, NFData a) => Par a -> Par (IVar a)
spawn_ :: Show a => Par a -> Par (IVar a)
spawn1_ :: (Show a, Show b) => (a -> Par b) -> a -> Par (IVar b)
put_   :: Show a => IVar a -> a -> Par ()
get    :: Show a => IVar a -> Par a
runPar :: Show a => Par a -> a 
newFull :: (Show a, NFData a) => a -> Par (IVar a)
newFull_ ::  Show a => a -> Par (IVar a)
#else
spawn  :: NFData a => Par a -> Par (IVar a)
spawn_ :: Par a -> Par (IVar a)
spawn1_ :: (a -> Par b) -> a -> Par (IVar b)
put_   :: IVar a -> a -> Par ()
put    :: NFData a => IVar a -> a -> Par ()
get    :: IVar a -> Par a
runPar :: Par a -> a 
newFull :: NFData a => a -> Par (IVar a)
newFull_ ::  a -> Par (IVar a)


instance PC.ParFuture Par IVar where
  get    = get
  spawn  = spawn
  spawn_ = spawn_
  spawnP = spawnP

instance PC.ParIVar Par IVar where
  fork = fork
  new  = new
  put_ = put_
  newFull = newFull
  newFull_ = newFull_

instance UN.ParUnsafe Par IVar where
  unsafePeek   = unsafePeek
  unsafeTryPut = unsafeTryPut
  unsafeParIO  = unsafeParIO
#endif

instance Functor Par where
   fmap f xs = xs >>= return . f

instance Applicative Par where
   (<*>) = ap
   pure  = return
-- </boilerplate>
--------------------------------------------------------------------------------<|MERGE_RESOLUTION|>--- conflicted
+++ resolved
@@ -112,14 +112,14 @@
 
 data IVarContents a = Full a | Empty | Blocked [a -> Par ()]
 
-<<<<<<< HEAD
 -- This is not part of the Deque interface:
-null x = return False  -- TEMP
-=======
+-- FIXME FIXME FIXME FIXME FIXME FIXME FIXME 
+null x = return False  -- TEMP FIXME FIXME FIXME FIXME FIXME FIXME FIXME FIXME FIXME FIXME FIXME FIXME
+-- FIXME FIXME FIXME FIXME FIXME FIXME FIXME 
+
 unsafeParIO :: IO a -> Par a 
 unsafeParIO io = Par (lift$ lift io)
 io = unsafeParIO -- shorthand used below
->>>>>>> a2ca6c33
 
 --------------------------------------------------------------------------------
 -- Helpers #1:  Atomic Variables
