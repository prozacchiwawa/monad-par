{-# LANGUAGE RankNTypes, NamedFieldPuns, BangPatterns,
             ExistentialQuantification, MultiParamTypeClasses, CPP
	     #-}
{-# OPTIONS_GHC -Wall -fno-warn-name-shadowing -fwarn-unused-imports #-}

{- | This is the scheduler described in the paper "A Monad for
     Deterministic Parallelism".  It is based on a lazy @Trace@ data
     structure that separates the scheduler from the @Par@ monad
     method implementations.

 -}

module Control.Monad.Par.Scheds.Trace (
    -- * The @Par@ monad
    Par,
    runPar,
    fork,

    -- * Communication: @IVar@s
    IVar,
    new, newFull, newFull_,
    get,
    put, put_,

    -- * Operations
<<<<<<< HEAD
    -- pval,
    spawn, spawn_,
    parMap, parMapM,
    parMapReduceRangeThresh, parMapReduceRange,
    InclusiveRange(..),
    parFor,
=======
--    pval, 
    spawn, spawn_
>>>>>>> 47bff7a8

  ) where

import qualified Control.Monad.Par.Class as PC
import Control.Monad.Par.Scheds.TraceInternal
import Control.DeepSeq
import Control.Monad as M hiding (mapM, sequence, join)
import Prelude hiding (mapM, sequence, head,tail)

-- {- SPECIALIZE PC.fork :: Par () -> Par () #-}

{-# INLINABLE fork #-}

-- -----------------------------------------------------------------------------

fork :: Par () -> Par ()
fork p = Par $ \c -> Fork (runCont p (\_ -> Done)) (c ())

-- -----------------------------------------------------------------------------
-- Derived functions


<<<<<<< HEAD
-- | equivalent to @spawn . return@
pval :: NFData a => a -> Par (IVar a)
pval a = spawn (return a)
-- TODO: ^^ Remove

-- -----------------------------------------------------------------------------
-- Parallel maps over Traversable data structures

-- | Applies the given function to each element of a data structure
-- in parallel (fully evaluating the results), and returns a new data
-- structure containing the results.
--
-- > parMap f xs = mapM (pval . f) xs >>= mapM get
--
-- @parMap@ is commonly used for lists, where it has this specialised type:
--
-- > parMap :: NFData b => (a -> b) -> [a] -> Par [b]
--
parMap :: (Traversable t, NFData b) => (a -> b) -> t a -> Par (t b)
parMap f xs = mapM (pval . f) xs >>= mapM get

-- | Like 'parMap', but the function is a @Par@ monad operation.
--
-- > parMapM f xs = mapM (spawn . f) xs >>= mapM get
--
parMapM :: (Traversable t, NFData b) => (a -> Par b) -> t a -> Par (t b)
parMapM f xs = mapM (spawn . f) xs >>= mapM get

{-# SPECIALISE parMap  :: (NFData b) => (a -> b)     -> [a] -> Par [b] #-}
{-# SPECIALISE parMapM :: (NFData b) => (a -> Par b) -> [a] -> Par [b] #-}


-- TODO: Perhaps should introduce a class for the "splittable range" concept.
data InclusiveRange = InclusiveRange Int Int

-- | Computes a binary map\/reduce over a finite range.  The range is
-- recursively split into two, the result for each half is computed in
-- parallel, and then the two results are combined.  When the range
-- reaches the threshold size, the remaining elements of the range are
-- computed sequentially.
--
-- For example, the following is a parallel implementation of
--
-- >  foldl (+) 0 (map (^2) [1..10^6])
--
-- > parMapReduceRangeThresh 100 (InclusiveRange 1 (10^6))
-- >        (\x -> return (x^2))
-- >        (\x y -> return (x+y))
-- >        0
--
parMapReduceRangeThresh
   :: NFData a
      => Int                            -- ^ threshold
      -> InclusiveRange                 -- ^ range over which to calculate
      -> (Int -> Par a)                 -- ^ compute one result
      -> (a -> a -> Par a)              -- ^ combine two results (associative)
      -> a                              -- ^ initial result
      -> Par a

parMapReduceRangeThresh threshold (InclusiveRange min max) fn binop init
 = loop min max
 where
  loop min max
    | max - min <= threshold =
	let mapred a b = do x <- fn b;
			    result <- a `binop` x
			    return result
	in foldM mapred init [min..max]

    | otherwise  = do
	let mid = min + ((max - min) `quot` 2)
	rght <- spawn $ loop (mid+1) max
	l  <- loop  min    mid
	r  <- get rght
	l `binop` r

-- How many tasks per process should we aim for.  Higher numbers
-- improve load balance but put more pressure on the scheduler.
auto_partition_factor :: Int
auto_partition_factor = 4

-- | \"Auto-partitioning\" version of 'parMapReduceRangeThresh' that chooses the threshold based on
--    the size of the range and the number of processors..
parMapReduceRange :: NFData a => InclusiveRange -> (Int -> Par a) -> (a -> a -> Par a) -> a -> Par a
parMapReduceRange (InclusiveRange start end) fn binop init =
   loop (length segs) segs
 where
  segs = splitInclusiveRange (auto_partition_factor * numCapabilities) (start,end)
  loop 1 [(st,en)] =
     let mapred a b = do x <- fn b;
			 result <- a `binop` x
			 return result
     in foldM mapred init [st..en]
  loop n segs =
     let half = n `quot` 2
	 (left,right) = splitAt half segs in
     do l  <- spawn$ loop half left
        r  <- loop (n-half) right
	l' <- get l
	l' `binop` r


-- TODO: A version that works for any splittable input domain.  In this case
-- the "threshold" is a predicate on inputs.
-- parMapReduceRangeGeneric :: (inp -> Bool) -> (inp -> Maybe (inp,inp)) -> inp ->


-- Experimental:

-- | Parallel for-loop over an inclusive range.  Semantically equivalent
-- to
-- 
-- > parFor (InclusiveRange n m) f = forM_ [n..m] f
--
-- except that the implementation will split the work into an
-- unspecified number of subtasks in an attempt to gain parallelism.
-- The exact number of subtasks is chosen at runtime, and is probably
-- a small multiple of the available number of processors.
--
-- Strictly speaking the semantics of 'parFor' depends on the
-- number of processors, and its behaviour is therefore not
-- deterministic.  However, a good rule of thumb is to not have any
-- interdependencies between the elements; if this rule is followed
-- then @parFor@ has deterministic semantics.  One easy way to follow
-- this rule is to only use 'put' or 'put_' in @f@, never 'get'.

parFor :: InclusiveRange -> (Int -> Par ()) -> Par ()
parFor (InclusiveRange start end) body =
 do
    let run (x,y) = for_ x (y+1) body
        range_segments = splitInclusiveRange (4*numCapabilities) (start,end)

    vars <- M.forM range_segments (\ pr -> spawn_ (run pr))
    M.mapM_ get vars
    return ()

splitInclusiveRange :: Int -> (Int, Int) -> [(Int, Int)]
splitInclusiveRange pieces (start,end) =
  map largepiece [0..remain-1] ++
  map smallpiece [remain..pieces-1]
 where
   len = end - start + 1 -- inclusive [start,end]
   (portion, remain) = len `quotRem` pieces
   largepiece i =
       let offset = start + (i * (portion + 1))
       in (offset, offset + portion)
   smallpiece i =
       let offset = start + (i * portion) + remain
       in (offset, offset + portion - 1)

-- My own forM for numeric ranges (not requiring deforestation optimizations).
-- Inclusive start, exclusive end.
{-# INLINE for_ #-}
for_ :: Monad m => Int -> Int -> (Int -> m ()) -> m ()
for_ start end _fn | start > end = error "for_: start is greater than end"
for_ start end fn = loop start
 where
  loop !i | i == end  = return ()
	  | otherwise = do fn i; loop (i+1)

=======
>>>>>>> 47bff7a8
-- --------------------------------------------------------------------------------
-- -- Standard instances:

-- <boilerplate>
spawn p  = do r <- new;  fork (p >>= put r);   return r
spawn_ p = do r <- new;  fork (p >>= put_ r);  return r
-- </boilerplate>>

instance PC.ParFuture Par IVar where
  get    = get
  spawn  = spawn
  spawn_ = spawn_

instance PC.ParIVar Par IVar where 
  fork = fork 
  new  = new
  put  = put
  put_ = put_
  newFull  = newFull
  newFull_ = newFull_
--  yield = yield<|MERGE_RESOLUTION|>--- conflicted
+++ resolved
@@ -11,30 +11,9 @@
  -}
 
 module Control.Monad.Par.Scheds.Trace (
-    -- * The @Par@ monad
-    Par,
-    runPar,
-    fork,
-
-    -- * Communication: @IVar@s
-    IVar,
-    new, newFull, newFull_,
-    get,
-    put, put_,
-
-    -- * Operations
-<<<<<<< HEAD
-    -- pval,
-    spawn, spawn_,
-    parMap, parMapM,
-    parMapReduceRangeThresh, parMapReduceRange,
-    InclusiveRange(..),
-    parFor,
-=======
---    pval, 
+    Par, runPar, fork,
+    IVar, new, newFull, newFull_, get, put, put_,
     spawn, spawn_
->>>>>>> 47bff7a8
-
   ) where
 
 import qualified Control.Monad.Par.Class as PC
@@ -52,173 +31,6 @@
 fork :: Par () -> Par ()
 fork p = Par $ \c -> Fork (runCont p (\_ -> Done)) (c ())
 
--- -----------------------------------------------------------------------------
--- Derived functions
-
-
-<<<<<<< HEAD
--- | equivalent to @spawn . return@
-pval :: NFData a => a -> Par (IVar a)
-pval a = spawn (return a)
--- TODO: ^^ Remove
-
--- -----------------------------------------------------------------------------
--- Parallel maps over Traversable data structures
-
--- | Applies the given function to each element of a data structure
--- in parallel (fully evaluating the results), and returns a new data
--- structure containing the results.
---
--- > parMap f xs = mapM (pval . f) xs >>= mapM get
---
--- @parMap@ is commonly used for lists, where it has this specialised type:
---
--- > parMap :: NFData b => (a -> b) -> [a] -> Par [b]
---
-parMap :: (Traversable t, NFData b) => (a -> b) -> t a -> Par (t b)
-parMap f xs = mapM (pval . f) xs >>= mapM get
-
--- | Like 'parMap', but the function is a @Par@ monad operation.
---
--- > parMapM f xs = mapM (spawn . f) xs >>= mapM get
---
-parMapM :: (Traversable t, NFData b) => (a -> Par b) -> t a -> Par (t b)
-parMapM f xs = mapM (spawn . f) xs >>= mapM get
-
-{-# SPECIALISE parMap  :: (NFData b) => (a -> b)     -> [a] -> Par [b] #-}
-{-# SPECIALISE parMapM :: (NFData b) => (a -> Par b) -> [a] -> Par [b] #-}
-
-
--- TODO: Perhaps should introduce a class for the "splittable range" concept.
-data InclusiveRange = InclusiveRange Int Int
-
--- | Computes a binary map\/reduce over a finite range.  The range is
--- recursively split into two, the result for each half is computed in
--- parallel, and then the two results are combined.  When the range
--- reaches the threshold size, the remaining elements of the range are
--- computed sequentially.
---
--- For example, the following is a parallel implementation of
---
--- >  foldl (+) 0 (map (^2) [1..10^6])
---
--- > parMapReduceRangeThresh 100 (InclusiveRange 1 (10^6))
--- >        (\x -> return (x^2))
--- >        (\x y -> return (x+y))
--- >        0
---
-parMapReduceRangeThresh
-   :: NFData a
-      => Int                            -- ^ threshold
-      -> InclusiveRange                 -- ^ range over which to calculate
-      -> (Int -> Par a)                 -- ^ compute one result
-      -> (a -> a -> Par a)              -- ^ combine two results (associative)
-      -> a                              -- ^ initial result
-      -> Par a
-
-parMapReduceRangeThresh threshold (InclusiveRange min max) fn binop init
- = loop min max
- where
-  loop min max
-    | max - min <= threshold =
-	let mapred a b = do x <- fn b;
-			    result <- a `binop` x
-			    return result
-	in foldM mapred init [min..max]
-
-    | otherwise  = do
-	let mid = min + ((max - min) `quot` 2)
-	rght <- spawn $ loop (mid+1) max
-	l  <- loop  min    mid
-	r  <- get rght
-	l `binop` r
-
--- How many tasks per process should we aim for.  Higher numbers
--- improve load balance but put more pressure on the scheduler.
-auto_partition_factor :: Int
-auto_partition_factor = 4
-
--- | \"Auto-partitioning\" version of 'parMapReduceRangeThresh' that chooses the threshold based on
---    the size of the range and the number of processors..
-parMapReduceRange :: NFData a => InclusiveRange -> (Int -> Par a) -> (a -> a -> Par a) -> a -> Par a
-parMapReduceRange (InclusiveRange start end) fn binop init =
-   loop (length segs) segs
- where
-  segs = splitInclusiveRange (auto_partition_factor * numCapabilities) (start,end)
-  loop 1 [(st,en)] =
-     let mapred a b = do x <- fn b;
-			 result <- a `binop` x
-			 return result
-     in foldM mapred init [st..en]
-  loop n segs =
-     let half = n `quot` 2
-	 (left,right) = splitAt half segs in
-     do l  <- spawn$ loop half left
-        r  <- loop (n-half) right
-	l' <- get l
-	l' `binop` r
-
-
--- TODO: A version that works for any splittable input domain.  In this case
--- the "threshold" is a predicate on inputs.
--- parMapReduceRangeGeneric :: (inp -> Bool) -> (inp -> Maybe (inp,inp)) -> inp ->
-
-
--- Experimental:
-
--- | Parallel for-loop over an inclusive range.  Semantically equivalent
--- to
--- 
--- > parFor (InclusiveRange n m) f = forM_ [n..m] f
---
--- except that the implementation will split the work into an
--- unspecified number of subtasks in an attempt to gain parallelism.
--- The exact number of subtasks is chosen at runtime, and is probably
--- a small multiple of the available number of processors.
---
--- Strictly speaking the semantics of 'parFor' depends on the
--- number of processors, and its behaviour is therefore not
--- deterministic.  However, a good rule of thumb is to not have any
--- interdependencies between the elements; if this rule is followed
--- then @parFor@ has deterministic semantics.  One easy way to follow
--- this rule is to only use 'put' or 'put_' in @f@, never 'get'.
-
-parFor :: InclusiveRange -> (Int -> Par ()) -> Par ()
-parFor (InclusiveRange start end) body =
- do
-    let run (x,y) = for_ x (y+1) body
-        range_segments = splitInclusiveRange (4*numCapabilities) (start,end)
-
-    vars <- M.forM range_segments (\ pr -> spawn_ (run pr))
-    M.mapM_ get vars
-    return ()
-
-splitInclusiveRange :: Int -> (Int, Int) -> [(Int, Int)]
-splitInclusiveRange pieces (start,end) =
-  map largepiece [0..remain-1] ++
-  map smallpiece [remain..pieces-1]
- where
-   len = end - start + 1 -- inclusive [start,end]
-   (portion, remain) = len `quotRem` pieces
-   largepiece i =
-       let offset = start + (i * (portion + 1))
-       in (offset, offset + portion)
-   smallpiece i =
-       let offset = start + (i * portion) + remain
-       in (offset, offset + portion - 1)
-
--- My own forM for numeric ranges (not requiring deforestation optimizations).
--- Inclusive start, exclusive end.
-{-# INLINE for_ #-}
-for_ :: Monad m => Int -> Int -> (Int -> m ()) -> m ()
-for_ start end _fn | start > end = error "for_: start is greater than end"
-for_ start end fn = loop start
- where
-  loop !i | i == end  = return ()
-	  | otherwise = do fn i; loop (i+1)
-
-=======
->>>>>>> 47bff7a8
 -- --------------------------------------------------------------------------------
 -- -- Standard instances:
 
