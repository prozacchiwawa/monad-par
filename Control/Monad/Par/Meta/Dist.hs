--- conflicted
+++ resolved
@@ -106,10 +106,6 @@
 shutdownDist :: IO ()
 shutdownDist = do 
    uniqueTok <- randomIO
-<<<<<<< HEAD
-   RemoteRsrc.initiateShutdown uniqueTok
-   RemoteRsrc.waitForShutdown  uniqueTok
-=======
    Rem.initiateShutdown uniqueTok
    Rem.waitForShutdown  uniqueTok
 
@@ -153,5 +149,4 @@
 	 port' = if port > 65535 
                  then (port `mod` (65535-8000)) + 8000
 		 else port
-     return port'
->>>>>>> f56e94f5
+     return port'