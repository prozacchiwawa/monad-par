module Control.Monad.Par.Meta.Dist 
(
    runParDist
  , runParSlave
  , runParDistWithTransport
  , runParSlaveWithTransport
  , shutdownDist
  , Rem.longSpawn
  , Rem.globalRPCMetadata
  , WhichTransport(..)
  , module Control.Monad.Par.Meta
) where

import Control.Monad.Par.Meta
import Control.Monad.Par.Meta.Resources.Debugging (dbgTaggedMsg)
import qualified Control.Monad.Par.Meta.Resources.Remote as Rem
import qualified Control.Monad.Par.Meta.Resources.Backoff as Bkoff
import qualified Control.Monad.Par.Meta.Resources.SingleThreaded as Single
import qualified Data.ByteString.Char8 as BS
import System.Environment (getEnvironment)
import Data.Char (ord)
import Data.List (lookup)
import Data.Monoid (mappend)
import Control.Monad (liftM)
import Control.Monad.Par.Meta.HotVar.IORef
import Control.Exception (catch, throw, SomeException)

import qualified Network.Transport     as T
import qualified Network.Transport.TCP as TCP
import qualified Network.Transport.Pipes as PT

import System.Random (randomIO)
import System.IO (stderr)
import System.Posix.Process (getProcessID)
import Remote2.Reg (registerCalls)
import GHC.Conc

--------------------------------------------------------------------------------

-- | Select from available transports or provide your own.  A custom
--   implementation is required to create a transport for each node
--   given only an indication of master or slave.  Notably, it is told
--   nothing about WHICH slave is being instantiated and must
--   determine that on its own.
data WhichTransport = 
    TCP 
  | Pipes 
--  | MPI 
  | Custom (Rem.InitMode -> IO T.Transport)

instance Show WhichTransport where
  show TCP = "TCP"
  show Pipes = "Pipes"
  show (Custom _) = "<CustomTransport>"

--------------------------------------------------------------------------------
-- Init and Steal actions:

masterInitAction metadata trans = Single.initAction <> IA ia
  where
    ia sa scheds = do
        env <- getEnvironment
        host <- Rem.hostName 
	ml <- case lookup "MACHINE_LIST" env of 
	       Just str -> return (words str)
	       Nothing -> 
		 case lookup "MACHINE_LIST_FILE" env of 
		   Just fl -> liftM words $ readFile fl
  	  	   Nothing -> do BS.putStrLn$BS.pack$ "WARNING: Remote resource: Expected to find machine list in "++
			                              "env var MACHINE_LIST or file name in MACHINE_LIST_FILE."
                                 return [host]
        runIA (Rem.initAction metadata trans (Rem.Master$ map BS.pack ml)) sa scheds

slaveInitAction metadata trans =
<<<<<<< HEAD
  Single.initAction <> Rem.initAction metadata trans Rem.Slave 

sa :: StealAction
sa = Single.stealAction <> Rem.stealAction
=======
            Rem.initAction metadata trans Rem.Slave 
  `mappend` Single.initAction                       
  `mappend` Bkoff.initAction

sa :: StealAction
sa =           Single.stealAction 
     `mappend` Rem.stealAction    
     -- Start actually sleeping at 1ms and go up to 100ms:
     `mappend` Bkoff.mkStealAction 1000 (100*1000)
-- Testing: A CONSTANT backoff:
--     `mappend` Bkoff.mkStealAction 1 1 
>>>>>>> 37da2e84

--------------------------------------------------------------------------------
-- Running and shutting down the distributed Par monad:

-- The default Transport is TCP:
runParDist mt = runParDistWithTransport mt TCP

runParDistWithTransport metadata trans comp = 
   do dbgTaggedMsg 1$ BS.pack$ "Initializing distributed Par monad with transport: "++ show trans
      Control.Exception.catch main hndlr 
 where 
   main = runMetaParIO (masterInitAction metadata (pickTrans trans)) sa comp
   hndlr e = do	BS.hPutStrLn stderr $ BS.pack $ "Exception inside runParDist: "++show e
		throw (e::SomeException)


-- Could have this for when global initialization has already happened:
-- runParDistNested = runMetaParIO (ia Nothing) sa

runParSlave meta = runParSlaveWithTransport meta TCP

runParSlaveWithTransport metadata trans = do
  dbgTaggedMsg 2 (BS.pack "runParSlave invoked.")

  -- We run a par computation that will not terminate to get the
  -- system up, running, and work-stealing:
  runMetaParIO (slaveInitAction metadata (pickTrans trans))
	       (SA $ \ x y -> do res <- runSA sa x y; 
--		                 threadDelay (10 * 1000);
	                         return res)
	       (new >>= get)

  fail "RETURNED FROM runMetaParIO - THIS SHOULD NOT HAPPEN"

-- This is a blocking operation that waits until shutdown is complete.
shutdownDist :: IO ()
shutdownDist = do 
   uniqueTok <- randomIO
   Rem.initiateShutdown uniqueTok
   Rem.waitForShutdown  uniqueTok

--------------------------------------------------------------------------------
-- Transport-related inititialization:
--------------------------------------------------------------------------------

pickTrans trans = 
     case trans of 
       TCP   -> initTCP
       Pipes -> initPipes
--       MPI   ->
       Custom fn -> fn

initTCP :: Rem.InitMode -> IO T.Transport
initTCP mode = do 
    host <- Rem.hostName        
--    TCP.mkTransport $ TCP.TCPConfig T.defaultHints (BS.unpack host) control_port
    case mode of 
      Rem.Slave   -> do port <- breakSymmetry
                        TCP.mkTransport $ TCP.TCPConfig T.defaultHints host (show port)
      (Rem.Master _) -> TCP.mkTransport $ TCP.TCPConfig T.defaultHints host (show control_port)


initPipes :: Rem.InitMode -> IO T.Transport
initPipes _ = PT.mkTransport

-- TODO: Make this configurable:
control_port :: Int
control_port = min_port

work_base_port :: Int
work_base_port = min_port + 1 

min_port = 11000
max_port = 65535

breakSymmetry :: IO Int
breakSymmetry =
  do mypid <- getProcessID
     -- Use the PID to break symmetry between multiple slaves on the same machine:
     let port  = work_base_port + fromIntegral mypid
	 port' = if port > max_port
                 then (port `mod` (max_port - min_port)) + min_port
		 else port
     return port'<|MERGE_RESOLUTION|>--- conflicted
+++ resolved
@@ -72,24 +72,19 @@
         runIA (Rem.initAction metadata trans (Rem.Master$ map BS.pack ml)) sa scheds
 
 slaveInitAction metadata trans =
-<<<<<<< HEAD
-  Single.initAction <> Rem.initAction metadata trans Rem.Slave 
+  mconcat [ Single.initAction
+          , Rem.initAction metadata trans Rem.Slave 
+          , Bkoff.initAction
+          ]
 
 sa :: StealAction
-sa = Single.stealAction <> Rem.stealAction
-=======
-            Rem.initAction metadata trans Rem.Slave 
-  `mappend` Single.initAction                       
-  `mappend` Bkoff.initAction
-
-sa :: StealAction
-sa =           Single.stealAction 
-     `mappend` Rem.stealAction    
-     -- Start actually sleeping at 1ms and go up to 100ms:
-     `mappend` Bkoff.mkStealAction 1000 (100*1000)
--- Testing: A CONSTANT backoff:
---     `mappend` Bkoff.mkStealAction 1 1 
->>>>>>> 37da2e84
+sa = mconcat [ Single.stealAction 
+             , Rem.stealAction    
+               -- Start actually sleeping at 1ms and go up to 100ms:
+             , Bkoff.mkStealAction 1000 (100*1000)
+               -- Testing: A CONSTANT backoff:
+--             , Bkoff.mkStealAction 1 1 
+             ]
 
 --------------------------------------------------------------------------------
 -- Running and shutting down the distributed Par monad:
