--- conflicted
+++ resolved
@@ -35,10 +35,6 @@
 import Data.Word              (Word8)
 import Data.Maybe             (fromMaybe)
 import Data.Char              (isSpace)
-<<<<<<< HEAD
--- import qualified Data.ByteString.Lazy.Char8 as BS
-=======
->>>>>>> e76c70b9
 import qualified Data.ByteString.Char8 as BS
 import Data.Concurrent.Deque.Reference as R
 import Data.Concurrent.Deque.Class     as DQ
@@ -47,20 +43,10 @@
 import qualified Data.Vector as V
 import qualified Data.Vector.Mutable as MV
 import qualified Data.Set    as Set
-<<<<<<< HEAD
--- import Data.Binary        (encode,decode, Binary)
--- import Data.Binary.Derive (deriveGet, derivePut)
--- import qualified Data.Binary as Bin
-
-import Data.Serialize        (encode,decode, Serialize(..))
-import qualified Data.Serialize as Bin
-
-=======
+
 import Data.Serialize (encode, decode, Serialize)
 import qualified Data.Serialize as Ser
-import Data.Serialize.Derive (deriveGet, derivePut)
-import Data.Word          (Word8)
->>>>>>> e76c70b9
+-- import Data.Serialize.Derive (deriveGet, derivePut)
 import GHC.Generics       (Generic)
 import Prelude     hiding (catch)
 import qualified Prelude as P
@@ -153,11 +139,7 @@
 verbosity = 5
 #else
 -- This should be 1 by default but temporarily upping to 2:
-<<<<<<< HEAD
-verbosity = 3
-=======
-verbosity = 1
->>>>>>> e76c70b9
+verbosity = 2
 #endif
 
 dbg :: Bool
@@ -634,11 +616,7 @@
 
                  taggedMsg 3$ "Sent name and addr to master "
 	         _machines_bss <- T.receive myInbound
-<<<<<<< HEAD
                  let MachineListMsg (masterId,masterName) myid machines = decodeMsg (BS.concat _machines_bss)
-=======
-                 let Right (MachineListMsg (masterId,masterName) myid machines) = decode (BS.concat _machines_bss)
->>>>>>> e76c70b9
                  taggedMsg 2$ "Received machine list from master: "++ unwords (map BS.unpack machines)
 		 initPeerTable machines
 		 writeIORef myNodeID myid
@@ -665,16 +643,9 @@
          waitBarrier = do 
 	     -- Don't proceed till we get the go-message from the Master:
 	     msg <- T.receive myInbound
-<<<<<<< HEAD
 	     case decodeMsg (BS.concat msg) of 
 	       StartStealing -> taggedMsg 1$ "Received 'Go' message from master.  BEGIN STEALING."
-	       msg           -> errorExit$ "Expecting StartStealing message, received: "++ show msg
-=======
-	     case decode (BS.concat msg) of 
-	       Right StartStealing -> taggedMsg 1$ "Received 'Go' message from master.  BEGIN STEALING."
-	       Left msg           -> errorExit$ "Expecting StartStealing message, received: "++ show msg
->>>>>>> e76c70b9
-              
+	       msg           -> errorExit$ "Expecting StartStealing message, received: "++ show msg              
 
      -- These are the key steps:
      waitMasterFile
@@ -777,35 +748,6 @@
 --------------------------------------------------------------------------------
 
 stealAction :: StealAction
-<<<<<<< HEAD
-stealAction Sched{no} _ = do
-  dbgDelay "stealAction"
-
-  -- First try to pop local work:
-  x <- R.tryPopR longQueue
-
-  case x of 
-    Just (LongWork{localver}) -> do
-      taggedMsg 3$ "stealAction: worker number "++show no++" found work in own queue."
-      return (Just localver)
-    Nothing -> raidPeer
- where 
-  pickVictim myid = do
-     pt   <- readHotVar peerTable
-     let len = V.length pt
-         loop = do 
-	   n :: Int <- randomIO 
-	   let ind = n `mod` len
-	   if ind == myid 
-	    then pickVictim myid
-	    else return ind
-     loop 
-
-  raidPeer = do
-     myid <- readHotVar myNodeID
-     ind  <- pickVictim myid
-     taggedMsg 4$ ""++ showNodeID myid++" Attempting steal from Node ID "++showNodeID ind
-=======
 stealAction = SA sa
   where 
     sa Sched{no} _ = do
@@ -833,9 +775,7 @@
     raidPeer = do
       myid <- readHotVar myNodeID
       ind  <- pickVictim myid
-      taggedMsg 3$ ""++ showNodeID myid++" Attempting steal from Node ID "++showNodeID ind
->>>>>>> e76c70b9
-
+      taggedMsg 4$ ""++ showNodeID myid++" Attempting steal from Node ID "++showNodeID ind
 --     (_,conn) <- connectNode ind 
 --     T.send conn [encode$ StealRequest myid]
       sendTo ind (encode$ StealRequest myid)
@@ -894,13 +834,8 @@
 	   else T.receive targetEnd
    taggedMsg 4$ "[rcvdmn] Received "++ show (BS.length (BS.concat bss)) ++" byte message..."
 
-<<<<<<< HEAD
    case decodeMsg (BS.concat bss) of 
      StealRequest ndid -> do
-=======
-   case decode (BS.concat bss) of 
-     Right (StealRequest ndid) -> do
->>>>>>> e76c70b9
 --       taggedMsg 3$ "[rcvdmn] Received StealRequest from: "++ showNodeID ndid
        when (verbosity>=3) $ do hPutStr stderr "!"; hFlush stderr
        p <- R.tryPopL longQueue
@@ -976,24 +911,15 @@
 -- Note, these encodings of sums are not efficient!
 #else 
 
+type TagTy = Word8
+
 -- Even though this is tedious, because I was running into (toEnum)
 -- exceptions with the above I'm going to write this out longhand
 -- [2012.02.17]:
-<<<<<<< HEAD
--- type TagTy = Bin.Word8
-type TagTy = Word8
--- instance Binary Message where
 instance Serialize Message where
  put AnnounceSlave{name,toAddr} = do Bin.put (1::TagTy)
 				     Bin.put name
 				     Bin.put toAddr
-=======
-type TagTy = Word8
-instance Serialize Message where
- put AnnounceSlave{name,toAddr} = do Ser.put (1::TagTy)
-				     Ser.put name
-				     Ser.put toAddr
->>>>>>> e76c70b9
  put (MachineListMsg (n1,bs) n2 ml) = 
                                   do 
                                      Ser.put (2::TagTy)
