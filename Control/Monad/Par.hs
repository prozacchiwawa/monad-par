{-# LANGUAGE RankNTypes, NamedFieldPuns, BangPatterns,
             ExistentialQuantification
	     #-}
{-# OPTIONS_GHC -Wall -fno-warn-name-shadowing -fwarn-unused-imports #-}

-- | This module provides a monad @Par@, for speeding up pure
-- computations using parallel processors.  It cannot be used for
-- speeding up computations that use IO (for that, see
-- @Control.Concurrent@).  The result of a given @Par@ computation is
-- always the same - ie. it is deterministic, but the computation may
-- be performed more quickly if there are processors available to
-- share the work.
--
-- For example, the following program fragment computes the values of
-- @(f x)@ and @(g x)@ in parallel, and returns a pair of their results:
--
-- >  runPar $ do
-- >      fx <- pval (f x)  -- start evaluating (f x)
-- >      gx <- pval (g x)  -- start evaluating (g x)
-- >      a <- get fx       -- wait for fx
-- >      b <- get gx       -- wait for gx
-- >      return (a,b)      -- return results
--
-- @Par@ can be used for specifying pure parallel computations in
-- which the order of the computation is not known beforehand.
-- The programmer specifies how information flows from one
-- part of the computation to another, but not the order in which
-- computations will be evaluated at runtime.  Information flow is
-- described using "variables" called @IVar@s, which support 'put' and
-- 'get' operations.  For example, suppose you have a problem that
-- can be expressed as a network with four nodes, where @b@ and @c@
-- require the value of @a@, and @d@ requires the value of @b@ and @c@:
--
-- >                       a
-- >                      / \  
-- >                     b   c
-- >                      \ /
-- >                       d
--
-- Then you could express this in the @Par@ monad like this:
--
-- >   runPar $ do
-- >       [a,b,c,d] <- sequence [new,new,new,new]
-- >       fork $ do x <- get a; put b (x+1)
-- >       fork $ do x <- get a; put c (x+2)
-- >       fork $ do x <- get b; y <- get c; put d (x+y)
-- >       fork $ do put a (3 :: Int)
-- >       get d
--
-- The result of the above computation is always 9.  The 'get' operation
-- waits until its input is available; multiple 'put's to the same
-- @IVar@ are not allowed, and result in a runtime error.  Values
-- stored in @IVar@s are usually fully evaluated (although there are
-- ways provided to pass lazy values if necessary).
--
-- In the above example, @b@ and @c@ will be evaluated in parallel.
-- In practice the work involved at each node is too small here to see
-- the benefits of parallelism though: typically each node should
-- involve much more work.  The granularity is completely under your
-- control - too small and the overhead of the @Par@ monad will
-- outweigh any parallelism benefits, whereas if the nodes are too
-- large then there might not be enough parallelism to use all the
-- available processors.
--
-- Unlike @Control.Parallel@, in @Control.Monad.Par@ parallelism is
-- not combined with laziness, so sharing and granulairty are
-- completely under the control of the programmer.  New units of
-- parallel work are only created by @fork@, @par@, and a few other
-- combinators.
--
-- The implementation is based on a work-stealing scheduler that
-- divides the work as evenly as possible betwen the available
-- processors at runtime.
--

module Control.Monad.Par (
    -- * The @Par@ monad
    Par,
    runPar,
    fork,

    -- * Communication: @IVar@s
    IVar,
    new, newFull, newFull_,
    get,
    put, put_,

    -- * Operations
    pval,
    spawn, spawn_,
    parMap, parMapM,
    parMapReduceRangeThresh, parMapReduceRange,
    InclusiveRange(..),
    parFor,

  ) where

<<<<<<< HEAD
import qualified Data.Array as A
=======
import Control.Monad.Par.Internal
import Control.DeepSeq
>>>>>>> dff7bb2d
import Data.Traversable
import Control.Monad as M hiding (mapM, sequence, join)
import Prelude hiding (mapM, sequence, head,tail)
<<<<<<< HEAD
import Data.IORef
import System.IO.Unsafe
import Control.Concurrent hiding (yield)
import GHC.Conc hiding (yield)
import Control.DeepSeq
import Control.Applicative
import Debug.Trace
import System.Exit

-- For testing only:
import Test.HUnit 
import Control.Exception
import Control.Monad.Par.Internal

-- > both a b >> c  ==   both (a >> c) (b >> c)
-- is this useful for anything?
both :: Par a -> Par a -> Par a
both a b = Par $ \c -> Fork (runCont a c) (runCont b c)
=======

import GHC.Conc (numCapabilities)

-- -----------------------------------------------------------------------------
>>>>>>> dff7bb2d

-- | forks a computation to happen in parallel.  The forked
-- computation may exchange values with other computations using
-- @IVar@s.
fork :: Par () -> Par ()
fork p = Par $ \c -> Fork (runCont p (\_ -> Done)) (c ())

<<<<<<< HEAD
=======
-- > both a b >> c  ==   both (a >> c) (b >> c)
-- is this useful for anything?
-- both :: Par a -> Par a -> Par a
-- both a b = Par $ \c -> Fork (runCont a c) (runCont b c)

>>>>>>> dff7bb2d
-- -----------------------------------------------------------------------------
-- Derived functions

-- | Like 'spawn', but the result is only head-strict, not fully-strict.
spawn_ :: Par a -> Par (IVar a)
spawn_ p = do
  r <- new
  fork (p >>= put_ r)
  return r

-- | Like 'fork', but returns a @IVar@ that can be used to query the
-- result of the forked computataion.
--
-- >  spawn p = do
-- >    r <- new
-- >    fork (p >>= put r)
-- >    return r
--
spawn :: NFData a => Par a -> Par (IVar a)
spawn p = do
  r <- new
  fork (p >>= put r)
  return r

-- | equivalent to @spawn . return@
pval :: NFData a => a -> Par (IVar a)
pval a = spawn (return a)

-- -----------------------------------------------------------------------------
-- Parallel maps over Traversable data structures

-- | Applies the given function to each element of a data structure
-- in parallel (fully evaluating the results), and returns a new data
-- structure containing the results.
--
-- > parMap f xs = mapM (pval . f) xs >>= mapM get
--
-- @parMap@ is commonly used for lists, where it has this specialised type:
--
-- > parMap :: NFData b => (a -> b) -> [a] -> Par [b]
--
parMap :: (Traversable t, NFData b) => (a -> b) -> t a -> Par (t b)
parMap f xs = mapM (pval . f) xs >>= mapM get

-- | Like 'parMap', but the function is a @Par@ monad operation.
--
-- > parMapM f xs = mapM (spawn . f) xs >>= mapM get
--
parMapM :: (Traversable t, NFData b) => (a -> Par b) -> t a -> Par (t b)
parMapM f xs = mapM (spawn . f) xs >>= mapM get

{-# SPECIALISE parMap  :: (NFData b) => (a -> b)     -> [a] -> Par [b] #-}
{-# SPECIALISE parMapM :: (NFData b) => (a -> Par b) -> [a] -> Par [b] #-}


-- TODO: Perhaps should introduce a class for the "splittable range" concept.
data InclusiveRange = InclusiveRange Int Int

-- | Computes a binary map\/reduce over a finite range.  The range is
-- recursively split into two, the result for each half is computed in
-- parallel, and then the two results are combined.  When the range
-- reaches the threshold size, the remaining elements of the range are
-- computed sequentially.
--
-- For example, the following is a parallel implementation of
--
-- >  foldl (+) 0 (map (^2) [1..10^6])
--
-- > parMapReduceRangeThresh 100 (InclusiveRange 1 (10^6))
-- >        (\x -> return (x^2))
-- >        (\x y -> return (x+y))
-- >        0
--
parMapReduceRangeThresh
   :: NFData a
      => Int                            -- ^ threshold
      -> InclusiveRange                 -- ^ range over which to calculate
      -> (Int -> Par a)                 -- ^ compute one result
      -> (a -> a -> Par a)              -- ^ combine two results (associative)
      -> a                              -- ^ initial result
      -> Par a

parMapReduceRangeThresh threshold (InclusiveRange min max) fn binop init
 = loop min max
 where
  loop min max
    | max - min <= threshold =
	let mapred a b = do x <- fn b;
			    result <- a `binop` x
			    return result
	in foldM mapred init [min..max]

    | otherwise  = do
	let mid = min + ((max - min) `quot` 2)
	rght <- spawn $ loop (mid+1) max
	l  <- loop  min    mid
	r  <- get rght
	l `binop` r

-- How many tasks per process should we aim for.  Higher numbers
-- improve load balance but put more pressure on the scheduler.
auto_partition_factor :: Int
auto_partition_factor = 4

-- | \"Auto-partitioning\" version of 'parMapReduceRangeThresh' that chooses the threshold based on
--    the size of the range and the number of processors..
parMapReduceRange :: NFData a => InclusiveRange -> (Int -> Par a) -> (a -> a -> Par a) -> a -> Par a
parMapReduceRange (InclusiveRange start end) fn binop init =
   loop (length segs) segs
 where
  segs = splitInclusiveRange (auto_partition_factor * numCapabilities) (start,end)
  loop 1 [(st,en)] =
     let mapred a b = do x <- fn b;
			 result <- a `binop` x
			 return result
     in foldM mapred init [st..en]
  loop n segs =
     let half = n `quot` 2
	 (left,right) = splitAt half segs in
     do l  <- spawn$ loop half left
        r  <- loop (n-half) right
	l' <- get l
	l' `binop` r


-- TODO: A version that works for any splittable input domain.  In this case
-- the "threshold" is a predicate on inputs.
-- parMapReduceRangeGeneric :: (inp -> Bool) -> (inp -> Maybe (inp,inp)) -> inp ->


-- Experimental:

-- | Parallel for-loop over an inclusive range.  Semantically equivalent
-- to
-- 
-- > parFor (InclusiveRange n m) f = forM_ [n..m] f
--
-- except that the implementation will split the work into an
-- unspecified number of subtasks in an attempt to gain parallelism.
-- The exact number of subtasks is chosen at runtime, and is probably
-- a small multiple of the available number of processors.
--
-- Strictly speaking the semantics of 'parFor' depends on the
-- number of processors, and its behaviour is therefore not
-- deterministic.  However, a good rule of thumb is to not have any
-- interdependencies between the elements; if this rule is followed
-- then @parFor@ has deterministic semantics.  One easy way to follow
-- this rule is to only use 'put' or 'put_' in @f@, never 'get'.

parFor :: InclusiveRange -> (Int -> Par ()) -> Par ()
parFor (InclusiveRange start end) body =
 do
    let run (x,y) = for_ x (y+1) body
        range_segments = splitInclusiveRange (4*numCapabilities) (start,end)

    vars <- M.forM range_segments (\ pr -> spawn_ (run pr))
    M.mapM_ get vars
    return ()

splitInclusiveRange :: Int -> (Int, Int) -> [(Int, Int)]
splitInclusiveRange pieces (start,end) =
  map largepiece [0..remain-1] ++
  map smallpiece [remain..pieces-1]
 where
   len = end - start + 1 -- inclusive [start,end]
   (portion, remain) = len `quotRem` pieces
   largepiece i =
       let offset = start + (i * (portion + 1))
       in (offset, offset + portion)
   smallpiece i =
       let offset = start + (i * portion) + remain
       in (offset, offset + portion - 1)

-- My own forM for numeric ranges (not requiring deforestation optimizations).
-- Inclusive start, exclusive end.
{-# INLINE for_ #-}
for_ :: Monad m => Int -> Int -> (Int -> m ()) -> m ()
for_ start end _fn | start > end = error "for_: start is greater than end"
for_ start end fn = loop start
 where
  loop !i | i == end  = return ()
	  | otherwise = do fn i; loop (i+1)


<|MERGE_RESOLUTION|>--- conflicted
+++ resolved
@@ -95,40 +95,29 @@
 
   ) where
 
-<<<<<<< HEAD
-import qualified Data.Array as A
-=======
+
 import Control.Monad.Par.Internal
 import Control.DeepSeq
->>>>>>> dff7bb2d
 import Data.Traversable
 import Control.Monad as M hiding (mapM, sequence, join)
 import Prelude hiding (mapM, sequence, head,tail)
-<<<<<<< HEAD
-import Data.IORef
-import System.IO.Unsafe
-import Control.Concurrent hiding (yield)
-import GHC.Conc hiding (yield)
-import Control.DeepSeq
-import Control.Applicative
-import Debug.Trace
-import System.Exit
-
--- For testing only:
-import Test.HUnit 
-import Control.Exception
-import Control.Monad.Par.Internal
-
--- > both a b >> c  ==   both (a >> c) (b >> c)
--- is this useful for anything?
-both :: Par a -> Par a -> Par a
-both a b = Par $ \c -> Fork (runCont a c) (runCont b c)
-=======
+
+-- import Data.IORef
+-- import System.IO.Unsafe
+-- import Control.Concurrent hiding (yield)
+-- import GHC.Conc hiding (yield)
+-- import Control.DeepSeq
+-- import Control.Applicative
+-- import Debug.Trace
+-- import System.Exit
+
+-- -- For testing only:
+-- import Test.HUnit 
+-- import Control.Exception
 
 import GHC.Conc (numCapabilities)
 
 -- -----------------------------------------------------------------------------
->>>>>>> dff7bb2d
 
 -- | forks a computation to happen in parallel.  The forked
 -- computation may exchange values with other computations using
@@ -136,14 +125,11 @@
 fork :: Par () -> Par ()
 fork p = Par $ \c -> Fork (runCont p (\_ -> Done)) (c ())
 
-<<<<<<< HEAD
-=======
 -- > both a b >> c  ==   both (a >> c) (b >> c)
 -- is this useful for anything?
 -- both :: Par a -> Par a -> Par a
 -- both a b = Par $ \c -> Fork (runCont a c) (runCont b c)
 
->>>>>>> dff7bb2d
 -- -----------------------------------------------------------------------------
 -- Derived functions
 
