--- conflicted
+++ resolved
@@ -7,14 +7,7 @@
 # --------------------------------------------------------------------------------
 
 OUR_PKGS= abstract-par/ monad-par-extras/ monad-par/ meta-par/  \
-<<<<<<< HEAD
-  RPC/ meta-par-dist-tcp/                                       \
   abstract-par-accelerate/ meta-par-accelerate/
-
-# meta-par-cuda/ 
-=======
-  abstract-par-accelerate/ meta-par-accelerate/
->>>>>>> e1d12cc3
 
 # This isn't really meant to be distributed:
 # meta-par-cuda/
