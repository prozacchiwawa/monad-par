
# This provides some convenient shorthands for installing many cabal packages.

# It is essentially a more compact way of bundling what would be a
# handful of shell scripts.

# --------------------------------------------------------------------------------
# Set up some Variables
# --------------------------------------------------------------------------------

# The packages unique to this repository, not including third-party
# dependencies (submodules).
OUR_PKGS= abstract-par/ monad-par-extras/ monad-par/ meta-par/
# Direct CUDA support isn't really meant to be distributed:
# meta-par-cuda/

# Third party dependency: concurrent data structures
DEQUE_PKGS= Deques/CAS/ Deques/AbstractDeque/ Deques/MichaelScott/ 
#  Deques/ChaseLev/ Deques/MegaDeque/ 

# Third party dependency: network-transport layer
NETWORK_PKGS=   RPC/ meta-par-dist-tcp/ \
  distributed-process/network-transport \
  distributed-process/network-transport-pipes/

# Third party dependency: Accelerate
ACC_PKGS= accelerate/ abstract-par-accelerate/ meta-par-accelerate/
# accelerate/accelerate-io/
# All of the above can work CPU-only.  The following really requires CUDA:
ACC_GPU_PKGS= accelerate/accelerate-cuda/ 

MAIN_PKGS= ${DEQUE_PKGS} ${ACC_PKGS} ${OUR_PKGS} 

ifeq ($(GHC),)
  GHC=`which ghc`
endif 

ifeq ($(GHC_PKG),)
  GHC_PKG=`which ghc-pkg`
endif

ifeq ($(HADDOCK),)
  HADDOCK=haddock
#  HADDOCK= "$(HOME)/.cabal/bin/haddock"
endif

ifeq ($(CABAL),)
  CABAL= cabal
endif

ifeq ($(CABAL_ARGS),)
	CABAL_ARGS=--force-reinstalls
endif

CABAL_INSTALL= ${CABAL} install --with-ghc=${GHC} --with-ghc-pkg=${GHC_PKG} \
  --with-haddock=${HADDOCK} ${CABAL_ARGS} 

# --------------------------------------------------------------------------------
# Installation 
# --------------------------------------------------------------------------------

# The main entrypoint assumes that you already have third party
# dependencies installed, and installs the core packages only:
install: install-ours

# Example of how to reinstall:
reinstall:
	CABAL_ARGS="--force-reinstalls" ${MAKE} install

install-ours:
	${CABAL_INSTALL} ${OUR_PKGS}

# Install everything you need for distributed meta-par.
dist-install:  check-submodules
	${CABAL_INSTALL} ${MAIN_PKGS} ${NETWORK_PKGS}

mega-install:  check-submodules
	${CABAL_INSTALL} ${MAIN_PKGS} 

# This one is CUDA SPECIFIC:
mega-install-cuda: check-submodules
	${CABAL_INSTALL} -fcuda ${MAIN_PKGS} ${ACC_GPU_PKGS}

check-submodules:
<<<<<<< HEAD
	if [ ! -f ./Deques/README.md ]; then echo "ERROR, no submod.  You need to run git 'submodule update --init --recursive'! "; exit 1; fi 
=======
	@if [ ! -f ./Deques/README.md ]; then echo "!!ERROR: submodule missing.  You need to run 'git submodule update --init --recursive'! "; exit 1; fi 
>>>>>>> 19184ad1

# For Jenkins testing of old GHC versions we are only interested in meta-par and monad-par:
jenkins-all-versions:
	${CABAL_INSTALL} ${OUR_PKGS} Deques/AbstractDeque/

uninstall:
	ghc-pkg unregister network-transport-pipes --force || echo
	ghc-pkg unregister network-transport-tcp   --force || echo
	ghc-pkg unregister network-transport    --force || echo
	ghc-pkg unregister RPC                  --force || echo

	ghc-pkg unregister meta-par-dist-tcp    --force || echo

	ghc-pkg unregister accelerate-cuda      --force || echo 
	ghc-pkg unregister accelerate-io        --force || echo 
	ghc-pkg unregister accelerate           --force || echo 
	ghc-pkg unregister meta-par-accelerate  --force || echo 
	ghc-pkg unregister abstract-par-accelerate --force || echo 

	ghc-pkg unregister meta-par             --force || echo 
	ghc-pkg unregister monad-par            --force || echo 
	ghc-pkg unregister monad-par-extras     --force || echo

	ghc-pkg unregister mega-deque           --force || echo 
	ghc-pkg unregister lockfree-queue       --force || echo
	ghc-pkg unregister chaselev-deques      --force || echo
	ghc-pkg unregister abstract-deque       --force || echo 
	ghc-pkg unregister IORefCAS             --force || echo



# --------------------------------------------------------------------------------
# Testing 
# --------------------------------------------------------------------------------

# The short way.  Install everything and test at the same time.
test:
	$(MAKE) mega-install CABAL_ARGS='--enable-tests --disable-documentation'

# The longer way.  Run a full test uses cabal-dev to sandbox the build.
validate: 
	$(MAKE) mega-install CABAL='cabal-dev' CABAL_ARGS='$(CABAL_ARGS) --disable-library-profiling --enable-tests --disable-documentation --force-reinstalls'
	(cd examples; $(MAKE) validate)
# force-reinstalls
# SANDBOX=`pwd`/cabal-dev
# pushd monad-par
# cabal-dev -s $SANDBOX configure --with-ghc=$GHC --with-ghc-pkg=$GHC_PKG --enable-tests
# cabal-dev -s $SANDBOX build
# cabal-dev -s $SANDBOX test --test-options='--jxml=dist/test/$test-suite.xml'
# popd


# --------------------------------------------------------------------------------
# Build the Documentation 
# --------------------------------------------------------------------------------

doc:
	rm -rf docs
	mkdir docs
        # Link EVERYTHING to Haddock:
	${CABAL_INSTALL} ${ALL_GPU_PKGS} --enable-documentation \
           --haddock-html-location='http://hackage.haskell.org/packages/archive/$pkg/latest/doc/html' \
           --with-haddock=${HADDOCK} --force-reinstalls
	mv */dist/doc/html/* docs/
	mv ./Deques/*/dist/doc/html/* docs/
	mv ./accelerate/*/dist/doc/html/* docs/

# Ryan specific:
# This publishes docs on the interwebs.
# 
# TODO: If we also moved over all the otherd docs from the global and
# user DBs we could create a complete documentation collection on this
# website and no longer depend on hackage:
install-doc:
	rsync -vrplt docs/ ~/.hyplan/haddock/
	cd ~/.hyplan/haddock/
	makedirindex > index.html
	chmod ugo+rX -R .

# --------------------------------------------------------------------------------


<|MERGE_RESOLUTION|>--- conflicted
+++ resolved
@@ -82,11 +82,7 @@
 	${CABAL_INSTALL} -fcuda ${MAIN_PKGS} ${ACC_GPU_PKGS}
 
 check-submodules:
-<<<<<<< HEAD
-	if [ ! -f ./Deques/README.md ]; then echo "ERROR, no submod.  You need to run git 'submodule update --init --recursive'! "; exit 1; fi 
-=======
 	@if [ ! -f ./Deques/README.md ]; then echo "!!ERROR: submodule missing.  You need to run 'git submodule update --init --recursive'! "; exit 1; fi 
->>>>>>> 19184ad1
 
 # For Jenkins testing of old GHC versions we are only interested in meta-par and monad-par:
 jenkins-all-versions:
