{-# LANGUAGE RankNTypes, NamedFieldPuns, BangPatterns,
             ExistentialQuantification, CPP, ScopedTypeVariables,
             TypeSynonymInstances, MultiParamTypeClasses,
             GeneralizedNewtypeDeriving, PackageImports,
             ParallelListComp #-}


{- OPTIONS_GHC -Wall -fno-warn-name-shadowing -fno-warn-unused-do-bind -}

-- {- LANGUAGE Trustworthy -}
-- TODO: Before declaring this module TRUSTWORTHY/SAFE, we need to
-- make the IVar type abstract.

-- | A scheduler for the Par monad based on directly performing IO
-- actions when Par methods are called (i.e. without using a lazy
-- trace data structure).

module Control.Monad.Par.Scheds.Direct (
   Sched(..),
   Par, -- abstract: Constructor not exported.
   IVar(..), IVarContents(..),
--    sched,
    runPar, runParIO,
    new, get, put_, fork,
    newFull, newFull_, put,
    spawn, spawn_, spawnP,
    spawn1_
--   runParAsync, runParAsyncHelper,
--   yield,
 ) where

import Control.Applicative
import Control.Concurrent hiding (yield)
import Data.IORef         (IORef,newIORef,readIORef,writeIORef,atomicModifyIORef)
import Text.Printf        (printf, hPrintf)
import GHC.Conc           (numCapabilities,yield)
import           "mtl" Control.Monad.Cont as C
import qualified "mtl" Control.Monad.Reader as RD
import qualified       System.Random.MWC as Random
import                 System.IO  (stderr)
import                 System.IO.Unsafe (unsafePerformIO)
import                 System.Mem.StableName (makeStableName, hashStableName)
import qualified       Control.Monad.Par.Class  as PC
import qualified       Control.Monad.Par.Unsafe as UN
import                 Control.Monad.Par.Scheds.DirectInternal
                       (Par(..), Sched(..), HotVar, SessionID, Session(Session),
                        newHotVar, readHotVar, modifyHotVar, modifyHotVar_, writeHotVarRaw)
import Control.DeepSeq
import qualified Data.Map as M
import qualified Data.Set as S
import Data.Maybe (catMaybes)
import Data.Word (Word64)

import Data.Concurrent.Deque.Class (WSDeque)
#ifdef USE_CHASELEV
#warning "Note: using Chase-Lev lockfree workstealing deques..."
import Data.Concurrent.Deque.ChaseLev.DequeInstance
import Data.Concurrent.Deque.ChaseLev as R
#else
import Data.Concurrent.Deque.Reference.DequeInstance
import Data.Concurrent.Deque.Reference as R
#endif

import qualified Control.Exception as E

import Prelude hiding (null)
import qualified Prelude

#if __GLASGOW_HASKELL__ <= 700
import GHC.Conc (forkOnIO)
forkOn = forkOnIO
#endif

--------------------------------------------------------------------------------
-- Configuration Toggles
--------------------------------------------------------------------------------

-- [2012.08.30] This shows a 10X improvement on nested parfib:
-- #define NESTED_SCHEDS
#define PARPUTS
#define FORKPARENT
#define IDLING_ON
   -- Next, IF idling is on, should we do wakeups?:
#define WAKEIDLE

-- #define WAIT_FOR_WORKERS

-------------------------------------------------------------------
-- Ifdefs for the above preprocessor defines.  Try to MINIMIZE code
-- that lives in this dangerous region, and instead do normal
-- conditionals and trust dead-code-elimination.
--------------------------------------------------------------------

#ifdef DEBUG_DIRECT
#warning "DEBUG: Activating debugging for Direct.hs"
import Debug.Trace        (trace)
import System.Environment (getEnvironment)
theEnv = unsafePerformIO $ getEnvironment
dbg = True
dbglvl = 1
#else
dbg = False
dbglvl = 0
#endif
dbg    :: Bool
dbglvl :: Int

_PARPUTS :: Bool
#ifdef PARPUTS
_PARPUTS = True
#else
_PARPUTS = False
#endif

_FORKPARENT :: Bool
#ifdef FORKPARENT
_FORKPARENT = True
#else
#warning "FORKPARENT POLICY NOT USED; THIS IS GENERALLY WORSE"
_FORKPARENT = False
#endif

_IDLING_ON :: Bool
#ifdef IDLING_ON
_IDLING_ON = True
#else
_IDLING_ON = False
#endif

_WAIT_FOR_WORKERS :: Bool
#ifdef WAIT_FOR_WORKERS
_WAIT_FOR_WORKERS = True
#else
_WAIT_FOR_WORKERS = False
#endif



--------------------------------------------------------------------------------
-- Core type definitions
--------------------------------------------------------------------------------

type ROnly = RD.ReaderT Sched IO

newtype IVar a = IVar (IORef (IVarContents a))

data IVarContents a = Full a | Empty | Blocked [a -> IO ()]

unsafeParIO :: IO a -> Par a
unsafeParIO iom = Par (lift$ lift iom)

io :: IO a -> Par a
io = unsafeParIO -- shorthand used below

--------------------------------------------------------------------------------
-- Global State
--------------------------------------------------------------------------------

-- This keeps track of ALL worker threads across all unreated
-- `runPar` instantiations.  This is used to detect nested invocations
-- of `runPar` and avoid reinitialization.
-- globalWorkerPool :: IORef (Data.IntMap ())
globalWorkerPool :: IORef (M.Map ThreadId Sched)
globalWorkerPool = unsafePerformIO $ newIORef M.empty
-- TODO! Make this semi-local! (not shared between "top-level" runPars)

{-# INLINE amINested #-}
{-# INLINE registerWorker #-}
{-# INLINE unregisterWorker #-}
amINested :: ThreadId -> IO (Maybe Sched)
registerWorker :: ThreadId -> Sched -> IO ()
unregisterWorker :: ThreadId -> IO ()
#ifdef NESTED_SCHEDS
-- | If the current threadID is ALREADY a worker, return the corresponding Sched structure.
amINested tid = do
  -- There is no race here.  Each thread inserts itself before it
  -- becomes an active worker.
  wp <- readIORef globalWorkerPool
  return (M.lookup tid wp)
registerWorker tid sched =
  atomicModifyIORef globalWorkerPool $
    \ mp -> (M.insert tid sched mp, ())
unregisterWorker tid =
  atomicModifyIORef globalWorkerPool $
    \ mp -> (M.delete tid mp, ())
#else
amINested      _      = return Nothing
registerWorker _ _    = return ()
unregisterWorker _tid = return ()
#endif

-----------------------------------------------------------------------------
-- Helpers #2:  Pushing and popping work.
-----------------------------------------------------------------------------

{-# INLINE popWork  #-}
popWork :: Sched -> IO (Maybe (Par ()))
popWork Sched{ workpool, no } = do
  mb <- R.tryPopL workpool
  when dbg $ case mb of
         Nothing -> return ()
	 Just _  -> do sn <- makeStableName mb
	 	       printf " [%d]                                   -> POP work unit %d\n" no (hashStableName sn)
  return mb

{-# INLINE pushWork #-}
pushWork :: Sched -> Par () -> IO ()
pushWork Sched { workpool, idle, no, isMain } task = do
  R.pushL workpool task
  when dbg $ do sn <- makeStableName task
		printf " [%d]                                   -> PUSH work unit %d\n" no (hashStableName sn)
#if  defined(IDLING_ON) && defined(WAKEIDLE)
  --when isMain$    -- Experimenting with reducing contention by doing this only from a single thread.
                    -- TODO: We need to have a proper binary wakeup-tree.
  tryWakeIdle idle
#endif
  return ()

tryWakeIdle :: HotVar [MVar Bool] -> IO ()
tryWakeIdle idle = do
-- NOTE: I worry about having the idle var hammmered by all threads on their spawn-path:
  -- If any worker is idle, wake one up and give it work to do.
  idles <- readHotVar idle -- Optimistically do a normal read first.
  when (not (Prelude.null idles)) $ do
    when dbg$ printf "Waking %d idle thread(s).\n" (length idles)
    r <- modifyHotVar idle (\is -> case is of
                             []      -> ([], return ())
                             (i:ils) -> (ils, putMVar i False))
    r -- wake an idle worker up by putting an MVar.

rand :: HotVar Random.GenIO -> IO Int
rand ref = Random.uniformR (0, numCapabilities-1) =<< readHotVar ref

--------------------------------------------------------------------------------
-- Running computations in the Par monad
--------------------------------------------------------------------------------

instance NFData (IVar a) where
  rnf _ = ()

{-# NOINLINE runPar #-}
runPar = unsafePerformIO . runParIO


-- | This procedure creates a new worker on the current thread (with a
--   new session ID) and plugs it into the work-stealing environment.
--   This new worker extracts itself from the work stealing pool when
--   `userComp` has completed, thus freeing the current thread (this
--   procedure) to return normally.
runNewSessionAndWait :: String -> Sched -> Par b -> IO b
runNewSessionAndWait name sched userComp = do
    tid <- myThreadId -- TODO: remove when done debugging
    sid <- modifyHotVar (sessionCounter sched) (\ x -> (x+1,x))
    _ <- modifyHotVar (activeSessions sched) (\ set -> (S.insert sid set, ()))

    -- Here we have an extra IORef... ugly.
    ref <- newIORef (error$ "Empty session-result ref ("++name++") should never be touched (sid "++ show sid++", "++show tid ++")")
    newFlag <- newHotVar False
    -- Push the new session:
    _ <- modifyHotVar (sessions sched) (\ ls -> ((Session sid newFlag) : ls, ()))

    let userComp' = do when dbg$ io$ do
                           tid2 <- myThreadId
                           printf " [%d %s] Starting Par computation on %s.\n" (no sched) (show tid2) name
                       ans <- userComp
                       -- This add-on to userComp will run only after userComp has completed successfully,
                       -- but that does NOT guarantee that userComp-forked computations have terminated:
                       io$ do when (dbglvl>=1) $ do
                                tid3 <- myThreadId
                                printf " [%d %s] Continuation for %s called, finishing it up (%d)...\n" (no sched) (show tid3) name sid
                              writeIORef ref ans
                              writeHotVarRaw newFlag True
                              modifyHotVar (activeSessions sched) (\ set -> (S.delete sid set, ()))
        kont :: Word64 -> a -> ROnly ()
        kont n = trivialCont$ "("++name++", sid "++show sid++", round "++show n++")"
        loop :: Word64 -> ROnly ()
        loop n = do flg <- liftIO$ readIORef newFlag
                    unless flg $ do
                      when dbg $ liftIO$ do
                        tid4 <- myThreadId
                        printf " [%d %s] BOUNCE %d... going into reschedule until finished.\n" (no sched) (show tid4) n
                      rescheduleR 0 $ trivialCont$ "("++name++", sid "++show sid++")"
                      loop (n+1)

    -- THIS IS RETURNING TOO EARLY!!:
    runReaderWith sched (C.runContT (unPar userComp') (kont 0))  -- Does this ASSUME child stealing?
    runReaderWith sched (loop 1)

    -- TODO: Ideally we would wait for ALL outstanding (stolen) work on this "team" to complete.

    when (dbglvl>=1)$ do
      active <- readHotVar (activeSessions sched)
      sess@True <- readHotVar newFlag -- ASSERT!
      printf " [%d %s] RETURN from %s (sessFin %s) runContT (%d) active set %s\n"
               (no sched) (show tid) name (show sess) sid (show active)

    -- Here we pop off the frame we added to the session stack:
    modifyHotVar_ (sessions sched) $ \ (Session sid2 _ : tl) ->
        if sid == sid2
        then tl
        else error$ "Tried to pop the session stack and found we ("++show sid
                   ++") were not on the top! (instead "++show sid2++")"

    -- By returning here we ARE implicitly reengaging the scheduler, since we
    -- are already inside the rescheduleR loop on this thread
    -- (before runParIO was called in a nested fashion).
    readIORef ref


{-# NOINLINE runParIO #-}
runParIO userComp = do
   tid <- myThreadId
#if __GLASGOW_HASKELL__ >= 701 /* 20110301 */
    --
    -- We create a thread on each CPU with forkOn.  The CPU on which
    -- the current thread is running will host the main thread; the
    -- other CPUs will host worker threads.
    --
    -- Note: GHC 7.1.20110301 is required for this to work, because that
    -- is when threadCapability was added.
    --
   (main_cpu, _) <- threadCapability tid
#else
    --
    -- Lacking threadCapability, we always pick CPU #0 to run the main
    -- thread.  If the current thread is not running on CPU #0, this
    -- will require some data to be shipped over the memory bus, and
    -- hence will be slightly slower than the version above.
    --
   let main_cpu = 0
#endif
   maybSched <- amINested tid
   tidorig <- myThreadId -- TODO: remove when done debugging
   case maybSched of
     Just (sched) -> do
       -- Here the current thread is ALREADY a worker.  All we need to
       -- do is plug the users new computation in.

       sid0 <- readHotVar (sessionCounter sched)
       when (dbglvl>=1)$ printf " [%d %s] runPar called from existing worker thread, new session (%d)....\n" (no sched) (show tid) (sid0 + 1)
       runNewSessionAndWait "nested runPar" sched userComp

     ------------------------------------------------------------
     -- Non-nested case, make a new set of worker threads:
     ------------------------------------------------------------
     Nothing -> do
       allscheds <- makeScheds main_cpu
       [Session _ topSessFlag] <- readHotVar$ sessions$ head allscheds

       mfin <- newEmptyMVar
       doneFlags <- forM (zip [0..] allscheds) $ \(cpu,sched) -> do
            workerDone <- newEmptyMVar
            ----------------------------------------
            let wname = ("(worker "++show cpu++" of originator "++show tidorig++")")
--            forkOn cpu $ do
            _ <- forkWithExceptions (forkOn cpu) wname $ do
            ------------------------------------------------------------STRT WORKER THREAD
              tid2 <- myThreadId
              registerWorker tid2 sched
              if (cpu /= main_cpu)
                 then do when dbg$ printf " [%d %s] Anonymous worker entering scheduling loop.\n" cpu (show tid2)
                         runReaderWith sched $ rescheduleR 0 (trivialCont (wname++show tid2))
                         when dbg$ printf " [%d] Anonymous worker exited scheduling loop.  FINISHED.\n" cpu
                         putMVar workerDone cpu
                         return ()
                 else do x <- runNewSessionAndWait "top-lvl main worker" sched userComp
                         -- When the main worker finishes we can tell the anonymous "system" workers:
                         writeIORef topSessFlag True
                         when dbg$ do printf " *** Out of entire runContT user computation on main thread %s.\n" (show tid2)
                         --  sanityCheck allscheds
                         putMVar mfin x

              unregisterWorker tid
            ------------------------------------------------------------END WORKER THREAD
            return (if cpu == main_cpu then Nothing else Just workerDone)

       when _WAIT_FOR_WORKERS $ do
           when dbg$ printf " *** [%s] Originator thread: waiting for workers to complete." (show tidorig)
           forM_ (catMaybes doneFlags) $ \ mv -> do
             n <- readMVar mv
    --         n <- A.wait mv
             when dbg$ printf "   * [%s]  Worker %s completed\n" (show tidorig) (show n)

       when dbg$ do printf " *** [%s] Reading final MVar on originator thread.\n" (show tidorig)
       -- We don't directly use the thread we come in on.  Rather, that thread waits
       -- waits.  One reason for this is that the main/progenitor thread in
       -- GHC is expensive like a forkOS thread.
       ----------------------------------------
       --              DEBUGGING             --
#ifdef DEBUG_DIRECT
       busyTakeMVar (" The global wait "++ show tidorig) mfin -- Final value.
--       dbgTakeMVar "global waiting thread" mfin -- Final value.
#else
       takeMVar mfin -- Final value.
#endif
       ----------------------------------------

-- Create the default scheduler(s) state:
makeScheds :: Int -> IO [Sched]
makeScheds main = do
   when dbg$ do tid <- myThreadId
                printf "[initialization] Creating %d worker threads, currently on %s\n" numCapabilities (show tid)
   workpools <- replicateM numCapabilities $ R.newQ
   rngs      <- replicateM numCapabilities $ Random.create >>= newHotVar
   idle      <- newHotVar []
   -- The STACKs are per-worker.. but the root finished flag is shared between all anonymous system workers:
   sessionFinished <- newHotVar False
   sessionStacks   <- mapM newHotVar (replicate numCapabilities [Session baseSessionID sessionFinished])
   activeSessions  <- newHotVar S.empty
   sessionCounter  <- newHotVar (baseSessionID + 1)
   let allscheds = [ Sched { no=x, idle, isMain= (x==main),
			     workpool=wp, scheds=allscheds, rng=rng,
                             sessions = stck,
                             activeSessions=activeSessions,
                             sessionCounter=sessionCounter
			   }
                   --  | (x,wp,rng,stck) <- zip4 [0..] workpools rngs sessionStacks
                   | x   <- [0 .. numCapabilities-1]
                   | wp  <- workpools
                   | rng <- rngs
                   | stck <- sessionStacks
                   ]
   return allscheds


-- The ID of top-level runPar sessions.
baseSessionID :: SessionID
baseSessionID = 1000


--------------------------------------------------------------------------------
-- IVar operations
--------------------------------------------------------------------------------

{-# INLINE new  #-}
-- | creates a new @IVar@
new :: Par (IVar a)
new  = io$ do r <- newIORef Empty
              return (IVar r)

{-# INLINE get  #-}
-- | read the value in a @IVar@.  The 'get' can only return when the
-- value has been written by a prior or parallel @put@ to the same
-- @IVar@.
get (IVar vr) =  do
  callCC $ \kont ->
    do
       e  <- io$ readIORef vr
       case e of
	  Full a -> return a
	  _ -> do
            sch <- RD.ask
#  ifdef DEBUG_DIRECT
            sn <- io$ makeStableName vr  -- Should probably do the MutVar inside...
            let resched = trace (" ["++ show (no sch) ++ "]  - Rescheduling on unavailable ivar "++show (hashStableName sn)++"!")
#else
            let resched =
#  endif
			  longjmpSched -- Invariant: kont must not be lost.
            -- Because we continue on the same processor the Sched stays the same:
            -- TODO: Try NOT using monadic values as first class.  Check for performance effect:
	    r <- io$ atomicModifyIORef vr $ \x -> case x of
		      Empty      -> (Blocked [pushWork sch . kont], resched)
		      Full a     -> (Full a, return a) -- kont is implicit here.
		      Blocked ks -> (Blocked (pushWork sch . kont:ks), resched)
	    r

-- | NOTE unsafePeek is NOT exposed directly through this module.  (So
-- this module remains SAFE in the Safe Haskell sense.)  It can only
-- be accessed by importing Control.Monad.Par.Unsafe.
{-# INLINE unsafePeek #-}
unsafePeek :: IVar a -> Par (Maybe a)
unsafePeek (IVar v) = do
  e  <- io$ readIORef v
  case e of
    Full a -> return (Just a)
    _      -> return Nothing

------------------------------------------------------------
{-# INLINE put_ #-}
-- | @put_@ is a version of @put@ that is head-strict rather than fully-strict.
--   In this scheduler, puts immediately execute woken work in the current thread.
put_ (IVar vr) !content = do
   sched <- RD.ask
   ks <- io$ do
      ks <- atomicModifyIORef vr $ \e -> case e of
               Empty      -> (Full content, [])
               Full _     -> error "multiple put"
               Blocked ks -> (Full content, ks)
#ifdef DEBUG_DIRECT
<<<<<<< HEAD
      when (dbglvl >=  3) $ do 
=======
      when (dbglvl >=  3) $ do
>>>>>>> 651d0ad3
         sn <- makeStableName vr
         printf " [%d] Put value %s into IVar %d.  Waking up %d continuations.\n"
                (no sched) (show content) (hashStableName sn) (length ks)
         return ()
#endif
      return ks
   wakeUp sched ks content

-- | NOTE unsafeTryPut is NOT exposed directly through this module.  (So
-- this module remains SAFE in the Safe Haskell sense.)  It can only
-- be accessed by importing Control.Monad.Par.Unsafe.
{-# INLINE unsafeTryPut #-}
unsafeTryPut (IVar vr) !content = do
   -- Head strict rather than fully strict.
   sched <- RD.ask
   (ks,res) <- io$ do
      pr <- atomicModifyIORef vr $ \e -> case e of
		   Empty      -> (Full content, ([], content))
		   Full x     -> (Full x, ([], x))
		   Blocked ks -> (Full content, (ks, content))
#ifdef DEBUG_DIRECT
      sn <- makeStableName vr
      printf " [%d] unsafeTryPut: value %s in IVar %d.  Waking up %d continuations.\n"
	     (no sched) (show content) (hashStableName sn) (length (fst pr))
#endif
      return pr
   wakeUp sched ks content
   return res

-- | When an IVar is filled in, continuations wake up.
{-# INLINE wakeUp #-}
wakeUp :: Sched -> [a -> IO ()]-> a -> Par ()
wakeUp _sched ks arg = loop ks
 where
   loop [] = return ()
   loop (kont:rest) = do
     -- FIXME -- without strict firewalls keeping ivars from moving
     -- between runPar sessions, if we allow nested scheduler use
     -- we could potentially wake up work belonging to a different
     -- runPar and thus bring it into our worker and delay our own
     -- continuation until its completion.
     if _PARPUTS then
       -- We do NOT force the putting thread to postpone its continuation.
       do spawn_$ pMap kont rest
          return ()
       -- case rest of
       --   [] -> spawn_$ io$ kont arg
       --   _  -> spawn_$ do spawn_$ io$ kont arg
       --                    io$ parchain rest
       -- error$"FINISHME - wake "++show (length ks)++" conts"
      else
       -- This version sacrifices a parallelism opportunity and
       -- imposes additional serialization.
       --
       -- [2012.08.31] WARNING -- this serialzation CAN cause deadlock.
       -- This "optimization" should not be on the table.
       -- mapM_ ($arg) ks
       do io$ kont arg
          loop rest
     return ()

   pMap kont [] = io$ kont arg
   pMap kont (more:rest) =
     do spawn_$ io$ kont arg
        pMap more rest

   -- parchain [kont] = kont arg
   -- parchain (kont:rest) = do spawn$ io$ kont arg
   --                           parchain rest


------------------------------------------------------------
{-# INLINE fork #-}
fork :: Par () -> Par ()
fork task =
  -- Forking the "parent" means offering up the continuation of the
  -- fork rather than the task argument for stealing:
  case _FORKPARENT of
    True -> do
      sched <- RD.ask
      callCC$ \parent -> do
         let wrapped = parent ()
         io$ pushWork sched wrapped
         -- Then execute the child task and return to the scheduler when it is complete:
         task
         -- If we get to this point we have finished the child task:
         longjmpSched -- We reschedule to pop the cont we pushed.
         -- TODO... OPTIMIZATION: we could also try the pop directly, and if it succeeds return normally....
         io$ printf " !!! ERROR: Should never reach this point #1\n"

      when dbg$ do
       sched2 <- RD.ask
       io$ printf "  -  called parent continuation... was on worker [%d] now on worker [%d]\n" (no sched) (no sched2)
       return ()

    False -> do
      sch <- RD.ask
      when dbg$ io$ printf " [%d] forking task...\n" (no sch)
      io$ pushWork sch task

-- This routine "longjmp"s to the scheduler, throwing out its own continuation.
longjmpSched :: Par a
-- longjmpSched = Par $ C.ContT rescheduleR
longjmpSched = Par $ C.ContT (\ _k -> rescheduleR 0 (trivialCont "longjmpSched"))

-- Reschedule the scheduler loop until it observes sessionFinished==True, and
-- then it finally invokes its continuation.
rescheduleR :: Word64 -> (a -> ROnly ()) -> ROnly ()
rescheduleR cnt kont = do
  mysched <- RD.ask
  when dbg$ liftIO$ do tid <- myThreadId
                       sess <- readSessions mysched
                       null <- R.nullQ (workpool mysched)
                       printf " [%d %s]  - Reschedule #%d... sessions %s, pool empty %s\n"
                              (no mysched) (show tid) cnt (show sess) (show null)
  mtask  <- liftIO$ popWork mysched
  case mtask of
    Nothing -> do
                  (Session _ finRef):_ <- liftIO$ readIORef $ sessions mysched
                  fin <- liftIO$ readIORef finRef
		  if fin
                   then do when (dbglvl >= 1) $ liftIO $ do
                             tid <- myThreadId
                             sess <- readSessions mysched
                             printf " [%d %s]  - DROP out of reschedule loop, sessionFinished=%s, all sessions %s\n"
                                    (no mysched) (show tid) (show fin) (show sess)
                             empt <- R.nullQ$ workpool mysched
                             when (not empt) $ do
                               printf " [%d %s] - WARNING - leaving rescheduleR while local workpoll is nonempty\n"
                                      (no mysched) (show tid)

                           kont (error "Direct.hs: The result value from rescheduleR should not be used.")
                   else do
                     -- when (dbglvl >= 1) $ liftIO $ do
                     --     tid <- myThreadId
                     --     sess <- readSessions mysched
                     --     printf " [%d %s]  -    Apparently NOT finished with head session... trying to steal, all sessions %s\n"
                     --            (no mysched) (show tid) (show sess)
		     liftIO$ steal mysched
#ifdef WAKEIDLE
--                     io$ tryWakeIdle (idle mysched)
#endif
                     liftIO yield
		     rescheduleR (cnt+1) kont
    Just task -> do
       -- When popping work from our own queue the Sched (Reader value) stays the same:
       when dbg $ do sn <- liftIO$ makeStableName task
		     liftIO$ printf " [%d] popped work %d from own queue\n" (no mysched) (hashStableName sn)
       let C.ContT fn = unPar task
       -- Run the stolen task with a continuation that returns to the scheduler if the task exits normally:
       fn (\ _ -> do
           sch <- RD.ask
           when dbg$ liftIO$ printf "  + task finished successfully on cpu %d, calling reschedule continuation..\n" (no sch)
	   rescheduleR 0 kont)


-- | Attempt to steal work or, failing that, give up and go idle.
--
--   The current policy is to do a burst of of N tries without
--   yielding or pausing inbetween.
steal :: Sched -> IO ()
steal mysched@Sched{ idle, scheds, rng, no=my_no } = do
  when (dbglvl>=2)$ do tid <- myThreadId
                       printf " [%d %s]  + stealing\n" my_no (show tid)
  i <- getnext (-1 :: Int)
  go maxtries i
 where
--    maxtries = numCapabilities -- How many times should we attempt theft before going idle?
    maxtries = 20 * numCapabilities -- How many times should we attempt theft before going idle?

    getnext _ = rand rng

    ----------------------------------------
    -- IDLING behavior:
    go 0 _ | _IDLING_ON =
            do m <- newEmptyMVar
               r <- modifyHotVar idle $ \is -> (m:is, is)
               if length r == numCapabilities - 1
                  then do
                     when dbg$ printf " [%d]  | initiating shutdown\n" my_no
                     mapM_ (\vr -> putMVar vr True) r
                  else do
                    done <- takeMVar m
                    if done
                       then do
                         when dbg$ printf " [%d]  | shutting down\n" my_no
                         return ()
                       else do
                         when dbg$ printf " [%d]  | woken up\n" my_no
			 i <- getnext (-1::Int)
                         go maxtries i

    -- We need to return from this loop to check sessionFinished and exit the scheduler if necessary.
    go 0 _i | _IDLING_ON == False = yield

    ----------------------------------------
    go tries i
      | i == my_no = do i' <- getnext i
			go (tries-1) i'

      | otherwise     = do
         -- We ONLY go through the global sched array to access victims:
         let schd = scheds!!i
         when (dbglvl>=2)$ printf " [%d]  | trying steal from %d\n" my_no (no schd)

--         let dq = workpool schd :: WSDeque (Par ())
         let dq = workpool schd
         r <- R.tryPopR dq

         case r of
           Just task  -> do
              when dbg$ do sn <- makeStableName task
			   printf " [%d]  | stole work (unit %d) from cpu %d\n" my_no (hashStableName sn) (no schd)
	      runReaderWith mysched $
		C.runContT (unPar task)
		 (\_ -> do
		   when dbg$ do sn <- liftIO$ makeStableName task
		                liftIO$ printf " [%d]  | DONE running stolen work (unit %d) from %d\n" my_no (hashStableName sn) (no schd)
		   return ())

           Nothing -> do i' <- getnext i
			 go (tries-1) i'

-- | The continuation which should not be called.
errK :: t
errK = error "Error cont: this closure shouldn't be used"

trivialCont :: String -> a -> ROnly ()
<<<<<<< HEAD
trivialCont str _ = do 
=======
trivialCont str _ = do
>>>>>>> 651d0ad3
#ifdef DEBUG_DIRECT
--                trace (str ++" trivialCont evaluated!")
                liftIO$ printf " !! trivialCont evaluated, msg: %s\n" str
#endif
		return ()

----------------------------------------------------------------------------------------------------


--------------------------------------------------------------------------------
-- <boilerplate>

-- TEMP: TODO: Factor out this boilerplate somehow.

{-# INLINE spawn1_ #-}
-- Spawn a one argument function instead of a thunk.  This is good for debugging if the value supports "Show".
<<<<<<< HEAD
spawn1_ f x = 
=======
spawn1_ f x =
>>>>>>> 651d0ad3
#ifdef DEBUG_DIRECT
 do sn  <- io$ makeStableName f
    sch <- RD.ask; when dbg$ io$ printf " [%d] spawning fn %d with arg %s\n" (no sch) (hashStableName sn) (show x)
#endif
    spawn_ (f x)

-- The following is usually inefficient!
newFull_ a = do v <- new
		put_ v a
		return v

newFull a = deepseq a (newFull_ a)

{-# INLINE put  #-}
put v a = deepseq a (put_ v a)

spawn p  = do r <- new;  fork (p >>= put r);   return r
spawn_ p = do r <- new;  fork (p >>= put_ r);  return r
spawnP a = spawn (return a)

-- In Debug mode we require that IVar contents be Show-able:
#ifdef DEBUG_DIRECT
put    :: (Show a, NFData a) => IVar a -> a -> Par ()
spawn  :: (Show a, NFData a) => Par a -> Par (IVar a)
spawn_ :: Show a => Par a -> Par (IVar a)
spawn1_ :: (Show a, Show b) => (a -> Par b) -> a -> Par (IVar b)
spawnP :: (Show a, NFData a) => a -> Par (IVar a)
put_   :: Show a => IVar a -> a -> Par ()
get    :: Show a => IVar a -> Par a
runPar :: Show a => Par a -> a
runParIO :: Show a => Par a -> IO a
newFull :: (Show a, NFData a) => a -> Par (IVar a)
newFull_ ::  Show a => a -> Par (IVar a)
unsafeTryPut :: Show b => IVar b -> b -> Par b
#else
spawn  :: NFData a => Par a -> Par (IVar a)
spawn_ :: Par a -> Par (IVar a)
spawn1_ :: (a -> Par b) -> a -> Par (IVar b)
spawnP :: NFData a => a -> Par (IVar a)
put_   :: IVar a -> a -> Par ()
put    :: NFData a => IVar a -> a -> Par ()
get    :: IVar a -> Par a
runPar :: Par a -> a
runParIO :: Par a -> IO a
newFull :: NFData a => a -> Par (IVar a)
newFull_ ::  a -> Par (IVar a)
unsafeTryPut :: IVar b -> b -> Par b

-- We can't make proper instances with the extra Show constraints:
instance PC.ParFuture IVar Par  where
  get    = get
  spawn  = spawn
  spawn_ = spawn_
  spawnP = spawnP

instance PC.ParIVar IVar Par  where
  fork = fork
  new  = new
  put_ = put_
  newFull = newFull
  newFull_ = newFull_

instance UN.ParUnsafe IVar Par  where
  unsafePeek   = unsafePeek
  unsafeTryPut = unsafeTryPut
  unsafeParIO  = unsafeParIO
#endif

instance Functor Par where
   fmap f xs = xs >>= return . f

instance Applicative Par where
   (<*>) = ap
   pure  = return
-- </boilerplate>
--------------------------------------------------------------------------------


{-# INLINE runReaderWith #-}
-- | Arguments flipped for convenience.
runReaderWith :: r -> RD.ReaderT r m a -> m a
runReaderWith state m = RD.runReaderT m state


--------------------------------------------------------------------------------
-- DEBUGGING TOOLs
--------------------------------------------------------------------------------

-- Make sure there is no work left in any deque after exiting.
sanityCheck :: [Sched] -> IO ()
sanityCheck allscheds = do
  forM_ allscheds $ \ Sched{no, workpool} -> do
     b <- R.nullQ workpool
     when (not b) $ do
         () <- printf "WARNING: After main thread exited non-empty queue remains for worker %d\n" no
         return ()
  printf "Sanity check complete.\n"


-- | This tries to localize the blocked-indefinitely exception:
dbgTakeMVar :: String -> MVar a -> IO a
dbgTakeMVar msg mv =
--  catch (takeMVar mv) ((\_ -> doDebugStuff) :: BlockedIndefinitelyOnMVar -> IO a)
  E.catch (takeMVar mv) ((\_ -> doDebugStuff) :: IOError -> IO a)
 where
   doDebugStuff = do printf "This takeMVar blocked indefinitely!: %s\n" msg
                     error "failed"

-- | For debugging purposes.  This can help us figure out (but an ugly
--   process of elimination) which MVar reads are leading to a "Thread
--   blocked indefinitely" exception.
{-
busyTakeMVar :: String -> MVar a -> IO a
busyTakeMVar msg mv = try (10 * 1000 * 1000)
 where
 try 0 = do
   when dbg $ do
     tid <- myThreadId
     -- After we've failed enough times, start complaining:
     printf "%s not getting anywhere, msg: %s\n" (show tid) msg
   try (100 * 1000)
 try n = do
   x <- tryTakeMVar mv
   case x of
     Just y  -> return y
     Nothing -> do yield; try (n-1)
-}

-- | Fork a thread but ALSO set up an error handler that suppresses
--   MVar exceptions.
forkIO_Suppress :: Int -> IO () -> IO ThreadId
forkIO_Suppress whre action =
  forkOn whre $
           E.handle (\e ->
                      case (e :: E.BlockedIndefinitelyOnMVar) of
                       _ -> do
                               putStrLn$"CAUGHT child thread exception: "++show e
                               return ()
		    )
           action


-- | Exceptions that walk up the fork tree of threads:
forkWithExceptions :: (IO () -> IO ThreadId) -> String -> IO () -> IO ThreadId
forkWithExceptions forkit descr action = do
   parent <- myThreadId
   forkit $ do
      tid <- myThreadId
      E.catch action
	 (\ e ->
           case E.fromException e of
             Just E.ThreadKilled -> printf -- hPrintf stderr
                                    "\nThreadKilled exception inside child thread, %s (not propagating!): %s\n" (show tid) (show descr)
	     _  -> do printf -- hPrintf stderr
                        "\nException inside child thread %s, %s: %s\n" (show descr) (show tid) (show e)
                      E.throwTo parent (e :: E.SomeException)
	 )


-- Do all the memory reads to snapshot the current session stack:
readSessions :: Sched -> IO [(SessionID, Bool)]
readSessions sched = do
  ls <- readIORef (sessions sched)
  bools <- mapM (\ (Session _ r) -> readIORef r) ls
  return (zip (map (\ (Session sid _) -> sid) ls) bools)

<|MERGE_RESOLUTION|>--- conflicted
+++ resolved
@@ -488,11 +488,7 @@
                Full _     -> error "multiple put"
                Blocked ks -> (Full content, ks)
 #ifdef DEBUG_DIRECT
-<<<<<<< HEAD
-      when (dbglvl >=  3) $ do 
-=======
       when (dbglvl >=  3) $ do
->>>>>>> 651d0ad3
          sn <- makeStableName vr
          printf " [%d] Put value %s into IVar %d.  Waking up %d continuations.\n"
                 (no sched) (show content) (hashStableName sn) (length ks)
@@ -721,11 +717,7 @@
 errK = error "Error cont: this closure shouldn't be used"
 
 trivialCont :: String -> a -> ROnly ()
-<<<<<<< HEAD
-trivialCont str _ = do 
-=======
 trivialCont str _ = do
->>>>>>> 651d0ad3
 #ifdef DEBUG_DIRECT
 --                trace (str ++" trivialCont evaluated!")
                 liftIO$ printf " !! trivialCont evaluated, msg: %s\n" str
@@ -742,11 +734,7 @@
 
 {-# INLINE spawn1_ #-}
 -- Spawn a one argument function instead of a thunk.  This is good for debugging if the value supports "Show".
-<<<<<<< HEAD
-spawn1_ f x = 
-=======
 spawn1_ f x =
->>>>>>> 651d0ad3
 #ifdef DEBUG_DIRECT
  do sn  <- io$ makeStableName f
     sch <- RD.ask; when dbg$ io$ printf " [%d] spawning fn %d with arg %s\n" (no sch) (hashStableName sn) (show x)
