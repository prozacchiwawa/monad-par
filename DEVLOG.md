--- conflicted
+++ resolved
@@ -736,8 +736,6 @@
       cabal install --bindir=./bin/ ./ --program-suffix=_src_matmult_disabledocumentation_disablelibraryprofiling_disableexecutableprofiling_ftrace --disable-documentation --disable-library-profiling --disable-executable-profiling -ftrace
 
 
-
-<<<<<<< HEAD
 [2013.11.21] {Examining fusion table benchmark data}
 ------------------------------------------------------------
 
@@ -756,7 +754,6 @@
 
   * runID d007_1384410470 looks suspicious for sparks/coins.
  
-=======
 [2013.11.12] {Found a nondeterministic failure in sorting after switching to LVish}
 -----------------------------------------------------------------------------------
 
@@ -792,6 +789,7 @@
 
 
 [2013.11.13] {Testing -A20 systematically}
+----------------------------------
 
 This is build #62 where we're turning on -A20M:
 
@@ -820,7 +818,6 @@
 
 
 
->>>>>>> b6ce89fe
 
 
 TEMP / SCRAP:
