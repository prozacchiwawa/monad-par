--- conflicted
+++ resolved
@@ -10,10 +10,7 @@
 		       BiClosure(..),
                        ) where
 
-<<<<<<< HEAD
-=======
-import Data.Serialize (Serialize,get,put)
->>>>>>> e76c70b9
+import Data.Serialize as Ser 
 import Data.Typeable (Typeable)
 import Remote2.Encoding (Payload)
 
@@ -41,7 +38,6 @@
      show a = case a of
                 (Closure fn _pl) -> show fn
 
-<<<<<<< HEAD
 instance Bin.Binary (Closure a) where
      get = do s <- Bin.get
               v <- Bin.get
@@ -51,10 +47,5 @@
 instance Ser.Serialize (Closure a) where
      get = do s <- Ser.get
               v <- Ser.get
-=======
-instance Serialize (Closure a) where
-     get = do s <- get
-              v <- get
->>>>>>> e76c70b9
               return $ Closure s v 
      put (Closure s v) = Ser.put s >> Ser.put v
