{-# LANGUAGE MultiParamTypeClasses, FunctionalDependencies, CPP,
             FlexibleInstances, UndecidableInstances #-}
-- UndecidableInstances

{-|
    This module establishes a class hierarchy that captures the
    interfaces of @Par@ monads.  There are two layers: simple futures
    ('ParFuture') and full @IVars@ ('ParIVar').  All @Par@ monads are
    expected to implement the former, some also implement the latter.

    For more documentation of the programming model, see

    * The "Control.Monad.Par" module in the @monad-par@ package.

    * The wiki\/tutorial (<http://www.haskell.org/haskellwiki/Par_Monad:_A_Parallelism_Tutorial>)

    * The original paper (<http://www.cs.indiana.edu/~rrnewton/papers/haskell2011_monad-par.pdf>)

    * Tutorial slides (<http://community.haskell.org/~simonmar/slides/CUFP.pdf>)

    * Other slides (<http://www.cs.ox.ac.uk/ralf.hinze/WG2.8/28/slides/simon.pdf>, <http://www.cs.indiana.edu/~rrnewton/talks/2011_HaskellSymposium_ParMonad.pdf>)

 -}
--

module Control.Monad.Par.Class
  (
  -- * Futures
    ParFuture(..)
  -- * IVars
  , ParIVar(..)

    -- RRN: Not releasing this interface until there is a nice implementation of it:
    --  Channels (Streams)
    --  , ParChan(..)

  , NFData() -- This is reexported.
  )
where

import Control.DeepSeq

--------------------------------------------------------------------------------

-- | @ParFuture@ captures the class of Par monads which support
--   futures.  This level of functionality subsumes @par@/@pseq@ and is
--   similar to the "Control.Parallel.Strategies.Eval" monad.
--
--   A minimal implementation consists of `spawn_` and `get`.
--   However, for monads that are also a member of `ParIVar` it is
--   typical to simply define `spawn` in terms of `fork`, `new`, and `put`.
class Monad m => ParFuture future m | m -> future where
  -- | Create a potentially-parallel computation, and return a /future/
  -- (or /promise/) that can be used to query the result of the forked
  -- computataion.
  --
  -- >  spawn p = do
  -- >    r <- new
  -- >    fork (p >>= put r)
  -- >    return r
  --
<<<<<<< HEAD
  spawn  :: (NFData a, Eq a) => m a -> m (future a)
  
=======
  spawn  :: NFData a => m a -> m (future a)

>>>>>>> 651d0ad3
  -- | Like 'spawn', but the result is only head-strict, not fully-strict.
  spawn_ :: Eq a => m a -> m (future a)

  -- | Wait for the result of a future, and then return it.
  get    :: future a -> m a

  -- | Spawn a pure (rather than monadic) computation.  Fully-strict.
  --
  -- >  spawnP = spawn . return
<<<<<<< HEAD
  spawnP :: (NFData a, Eq a) =>   a -> m (future a)
  
=======
  spawnP :: NFData a =>   a -> m (future a)

>>>>>>> 651d0ad3
  -- Default implementations:
  spawn  p = spawn_ (do x <- p; deepseq x (return x))
  spawnP a = spawn (return a)


--------------------------------------------------------------------------------

-- | @ParIVar@ builds on futures by adding full /anyone-writes, anyone-reads/ IVars.
--   These are more expressive but may not be supported by all distributed schedulers.
--
-- A minimal implementation consists of `fork`, `put_`, and `new`.
class ParFuture ivar m  => ParIVar ivar m | m -> ivar where
  -- | Forks a computation to happen in parallel.  The forked
  -- computation may exchange values with other computations using
  -- @IVar@s.
  fork :: m () -> m ()

  -- | creates a new @IVar@
  new  :: m (ivar a)

  -- | put a value into a @IVar@.  Multiple 'put's to the same @IVar@
  -- are not allowed, and result in a runtime error.
  --
  -- 'put' fully evaluates its argument, which therefore must be an
  -- instance of 'NFData'.  The idea is that this forces the work to
  -- happen when we expect it, rather than being passed to the consumer
  -- of the @IVar@ and performed later, which often results in less
  -- parallelism than expected.
  --
  -- Sometimes partial strictness is more appropriate: see 'put_'.
  --
  put  :: (NFData a, Eq a) => ivar a -> a -> m ()
  put v a = deepseq a (put_ v a)
<<<<<<< HEAD
  
  -- | like 'put', but only head-strict rather than fully-strict.  
  put_ :: Eq a => ivar a -> a -> m ()
=======

  -- | like 'put', but only head-strict rather than fully-strict.
  put_ :: ivar a -> a -> m ()
>>>>>>> 651d0ad3

  -- Extra API routines that have default implementations:

  -- | creates a new @IVar@ that contains a value
  newFull :: (NFData a, Eq a) => a -> m (ivar a)
  newFull a = deepseq a (newFull_ a)

  -- | creates a new @IVar@ that contains a value (head-strict only)
  newFull_ :: Eq a => a -> m (ivar a)
  newFull_ a = do v <- new
                  -- This is usually inefficient!
		  put_ v a
		  return v

--------------------------------------------------------------------------------

-- class ParYieldable ??
  -- TODO: I think we should add yield officially:

  -- Allows other parallel computations to progress.  (should not be
  -- necessary in most cases).
  --  yield  :: m ()


--------------------------------------------------------------------------------

-- | @ParChan@ provides communication via streams of values between
--   computations in a Par monad.  Channels in this case are split
--   into separate send and receive ports.
--
--   The critical thing to know about @Chan@s in @Par@ monads is that
--   while the @recv@ method destructively advances the position of
--   the consumer's \"cursor\" in the stream, this is only observable
--   in the /local/ @Par@ thread.  That is, at @fork@ points it is
--   necessary to give the child computation a separate set of stream
--   cursors so that it observes the same sequences as the parent.
class Monad m => ParChan snd rcv m | m -> snd, m -> rcv where
   -- | Create a new communication channel, with separate send and receive ports.
   newChan :: m (snd a, rcv a)
   -- | Receive a message on a channel in a synchronous, blocking manner.
   recv    :: rcv a -> m a
   -- | Send a message on a channel.  This may or may not block.
   send    :: snd a -> a -> m ()


----------------------------------------------------------------------------------------------------

-- t1 :: P.Par Int
-- If the ParIVar => ParFuture instance exists the following is sufficient:
t1 :: (ParFuture v m) => m Int
t1 = do
  x <- spawn (return 3)
  get x

t2 :: (ParIVar v m) => m Int
t2 = do
  x <- new
  put x "hi"
  return 3


-- TODO: SPECIALIZE generic routines for the default par monad (and possibly ParRNG)?

--  SPECIALISE parMap  :: (NFData b) => (a -> b)     -> [a] -> Par [b]
-- SPECIALISE parMapM :: (NFData b) => (a -> Par b) -> [a] -> Par [b]<|MERGE_RESOLUTION|>--- conflicted
+++ resolved
@@ -59,13 +59,8 @@
   -- >    fork (p >>= put r)
   -- >    return r
   --
-<<<<<<< HEAD
   spawn  :: (NFData a, Eq a) => m a -> m (future a)
-  
-=======
-  spawn  :: NFData a => m a -> m (future a)
 
->>>>>>> 651d0ad3
   -- | Like 'spawn', but the result is only head-strict, not fully-strict.
   spawn_ :: Eq a => m a -> m (future a)
 
@@ -75,13 +70,8 @@
   -- | Spawn a pure (rather than monadic) computation.  Fully-strict.
   --
   -- >  spawnP = spawn . return
-<<<<<<< HEAD
   spawnP :: (NFData a, Eq a) =>   a -> m (future a)
-  
-=======
-  spawnP :: NFData a =>   a -> m (future a)
 
->>>>>>> 651d0ad3
   -- Default implementations:
   spawn  p = spawn_ (do x <- p; deepseq x (return x))
   spawnP a = spawn (return a)
@@ -115,15 +105,9 @@
   --
   put  :: (NFData a, Eq a) => ivar a -> a -> m ()
   put v a = deepseq a (put_ v a)
-<<<<<<< HEAD
   
   -- | like 'put', but only head-strict rather than fully-strict.  
   put_ :: Eq a => ivar a -> a -> m ()
-=======
-
-  -- | like 'put', but only head-strict rather than fully-strict.
-  put_ :: ivar a -> a -> m ()
->>>>>>> 651d0ad3
 
   -- Extra API routines that have default implementations:
 
